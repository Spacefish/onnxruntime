# Copyright (c) Microsoft Corporation. All rights reserved.
# Licensed under the MIT License.

# Minimum CMake required
if(WIN32)
  # TODO: actually we need cmake 3.26+ on Windows but QNN EP's build machine doesn't have it
  cmake_minimum_required(VERSION 3.25)
elseif(onnxruntime_USE_ROCM)
  cmake_minimum_required(VERSION 3.24)
else()
  cmake_minimum_required(VERSION 3.26)
endif()

cmake_policy(SET CMP0069 NEW)
set(CMAKE_POLICY_DEFAULT_CMP0069 NEW)

cmake_policy(SET CMP0092 NEW)
cmake_policy(SET CMP0091 NEW)
cmake_policy(SET CMP0117 NEW)
# Don't let cmake set a default value for CMAKE_CUDA_ARCHITECTURES
cmake_policy(SET CMP0104 OLD)

# Enable Hot Reload for MSVC compilers if supported.
if (POLICY CMP0141)
  if(${CMAKE_VERSION} VERSION_GREATER_EQUAL "3.26.0")
    cmake_policy(SET CMP0141 NEW)
  else()
    cmake_policy(SET CMP0141 OLD)
  endif()
endif()

# Project
project(onnxruntime C CXX ASM)

# Needed for Java
set(CMAKE_C_STANDARD 99)

include(CheckCXXCompilerFlag)
include(CheckLanguage)
include(CMakeDependentOption)
include(FetchContent)
include(CheckFunctionExists)

set(CMAKE_CXX_STANDARD 17)

set_property(GLOBAL PROPERTY USE_FOLDERS ON)
# NOTE: POSITION INDEPENDENT CODE hurts performance, and it only make sense on POSIX systems
set(CMAKE_POSITION_INDEPENDENT_CODE ON)

# Enable CTest
enable_testing()
include(Dart)

if (NOT CMAKE_BUILD_TYPE)
  message(STATUS "Build type not set - using RelWithDebInfo")
  set(CMAKE_BUILD_TYPE "RelWithDebInfo" CACHE STRING "Choose build type: Debug Release RelWithDebInfo MinSizeRel." FORCE)
endif()

if("${CMAKE_C_COMPILER_ID}" STREQUAL "GNU" AND CMAKE_C_COMPILER_VERSION VERSION_LESS 9)
  message(FATAL_ERROR  "GCC version must be greater than or equal to 9")
endif()

# Options
option(onnxruntime_RUN_ONNX_TESTS "Enable ONNX Compatibility Testing" OFF)
option(onnxruntime_GENERATE_TEST_REPORTS "Enable test report generation" OFF)
option(onnxruntime_ENABLE_STATIC_ANALYSIS "Enable static analysis" OFF)
option(onnxruntime_USE_CUSTOM_STATIC_ANALYSIS_RULES "Use a custom SDL Rule. It is mainly for our CI build" OFF)
option(onnxruntime_REDIRECT_STATIC_ANALYSIS_OUTPUTS_TO_FILE "Use a custom SDL Rule. It is mainly for our CI build" OFF)
option(onnxruntime_ENABLE_PYTHON "Enable python buildings" OFF)
# Enable it may cause LNK1169 error
option(onnxruntime_ENABLE_MEMLEAK_CHECKER "Experimental: Enable memory leak checker in Windows debug build" OFF)
option(onnxruntime_USE_CUDA "Build with CUDA support" OFF)
option(onnxruntime_ENABLE_CUDA_LINE_NUMBER_INFO "When building with CUDA support, generate device code line number information." OFF)
option(onnxruntime_USE_OPENVINO "Build with OpenVINO support" OFF)
option(onnxruntime_USE_COREML "Build with CoreML support" OFF)
option(onnxruntime_USE_NNAPI_BUILTIN "Build with builtin NNAPI lib for Android NNAPI support" OFF)
option(onnxruntime_USE_QNN "Build with QNN support" OFF)
option(onnxruntime_USE_SNPE "Build with SNPE support" OFF)
option(onnxruntime_USE_RKNPU "Build with RKNPU support" OFF)
option(onnxruntime_USE_DNNL "Build with DNNL support" OFF)
option(onnxruntime_USE_JSEP "Build with JavaScript implemented kernels support" OFF)
option(onnxruntime_BUILD_UNIT_TESTS "Build ONNXRuntime unit tests" ON)
option(onnxruntime_BUILD_CSHARP "Build C# library" OFF)
option(onnxruntime_BUILD_OBJC "Build Objective-C library" OFF)
option(onnxruntime_USE_PREINSTALLED_EIGEN "Use pre-installed EIGEN. Need to provide eigen_SOURCE_PATH if turn this on." OFF)
option(onnxruntime_BUILD_BENCHMARKS "Build ONNXRuntime micro-benchmarks" OFF)
option(onnxruntime_USE_LLVM "Build TVM with LLVM" OFF)

option(onnxruntime_USE_FLASH_ATTENTION "Build memory efficient attention kernel for scaled dot product attention" ON)

option(onnxruntime_BUILD_FOR_NATIVE_MACHINE "Enable this option for turning on optimization specific to this machine" OFF)
option(onnxruntime_USE_AVX "Use AVX instructions" OFF)
option(onnxruntime_USE_AVX2 "Use AVX2 instructions" OFF)
option(onnxruntime_USE_AVX512 "Use AVX512 instructions" OFF)

option(onnxruntime_BUILD_SHARED_LIB "Build a shared library" OFF)
option(onnxruntime_BUILD_APPLE_FRAMEWORK "Build a macOS/iOS framework" OFF)
option(onnxruntime_ENABLE_MICROSOFT_INTERNAL "Use this option to enable/disable microsoft internal only code" OFF)

option(onnxruntime_USE_VITISAI "Build with Vitis-AI" OFF)
option(onnxruntime_USE_TENSORRT "Build with TensorRT support" OFF)
option(onnxruntime_USE_TENSORRT_BUILTIN_PARSER "Use TensorRT builtin parser" OFF)
option(onnxruntime_ENABLE_LTO "Enable link time optimization" OFF)
option(onnxruntime_CROSS_COMPILING "Cross compiling onnx runtime" OFF)
option(onnxruntime_GCOV_COVERAGE "Compile with options necessary to run code coverage" OFF)
option(onnxruntime_DONT_VECTORIZE "Do not vectorize operations in Eigen" OFF)

#It's preferred to turn it OFF when onnxruntime is dynamically linked to PROTOBUF. But Tensort always required the full version of protobuf.
cmake_dependent_option(onnxruntime_USE_FULL_PROTOBUF "Link to libprotobuf instead of libprotobuf-lite when this option is ON" OFF "NOT onnxruntime_USE_TENSORRT" ON)
option(tensorflow_C_PACKAGE_PATH "Path to tensorflow C package installation dir")
option(onnxruntime_ENABLE_LANGUAGE_INTEROP_OPS "Enable operator implemented in language other than cpp" OFF)
option(onnxruntime_DEBUG_NODE_INPUTS_OUTPUTS "Dump debug information about node inputs and outputs when executing the model." OFF)
cmake_dependent_option(onnxruntime_DEBUG_NODE_INPUTS_OUTPUTS_ENABLE_DUMP_TO_SQLDB "Build dump debug information about node inputs and outputs with support for sql database." OFF "onnxruntime_DEBUG_NODE_INPUTS_OUTPUTS" OFF)
option(onnxruntime_USE_DML "Build with DirectML support" OFF)
option(onnxruntime_USE_MIGRAPHX "Build with AMDMIGraphX support" OFF)
option(onnxruntime_USE_WINML "Build with WinML support" OFF)
option(onnxruntime_USE_ACL "Build with ACL support" OFF)
option(onnxruntime_USE_ACL_1902 "Build with ACL version 1902 support" OFF)
option(onnxruntime_USE_ACL_1905 "Build with ACL version 1905 support" OFF)
option(onnxruntime_USE_ACL_1908 "Build with ACL version 1908 support" OFF)
option(onnxruntime_USE_ACL_2002 "Build with ACL version 2002 support" OFF)
option(onnxruntime_USE_ARMNN "Build with ArmNN support" OFF)
option(onnxruntime_ARMNN_RELU_USE_CPU "Use the CPU implementation for the Relu operator for the ArmNN EP" ON)
option(onnxruntime_ARMNN_BN_USE_CPU "Use the CPU implementation for the Batch Normalization operator for the ArmNN EP" ON)
option(onnxruntime_ENABLE_INSTRUMENT "Enable Instrument with Event Tracing for Windows (ETW)" OFF)
option(onnxruntime_USE_TELEMETRY "Build with Telemetry" OFF)
cmake_dependent_option(onnxruntime_USE_MIMALLOC "Override new/delete and arena allocator with mimalloc" OFF "WIN32;NOT onnxruntime_USE_CUDA;NOT onnxruntime_USE_OPENVINO" OFF)
option(onnxruntime_USE_CANN "Build with CANN support" OFF)
option(onnxruntime_USE_ROCM "Build with AMD GPU support" OFF)
option(onnxruntime_USE_TVM "Build with TVM support" OFF)
option(onnxruntime_TVM_CUDA_RUNTIME "Build TVM with CUDA support" OFF)
option(onnxruntime_TVM_USE_LLVM "Build TVM with LLVM. Set customized path to llvm-config.exe here if need" OFF)
option(onnxruntime_TVM_USE_HASH "Build ipp-crypto library for support hash algorithm. It is defined for TVM only")
option(onnxruntime_USE_XNNPACK "Build with XNNPACK support. Provides an alternative math library on ARM, WebAssembly and x86." OFF)
option(onnxruntime_USE_WEBNN "Build with WebNN support. Enable hardware acceleration in web browsers." OFF)

# Options related to reducing the binary size produced by the build
# XNNPACK EP requires the internal NHWC contrib ops to be available, so this option must be OFF when onnxruntime_USE_XNNPACK is ON
cmake_dependent_option(onnxruntime_DISABLE_CONTRIB_OPS "Disable contrib ops" OFF "NOT onnxruntime_USE_XNNPACK" OFF)
option(onnxruntime_DISABLE_ML_OPS "Disable traditional ML ops" OFF)
option(onnxruntime_DISABLE_SPARSE_TENSORS "Disable sparse tensors data types" OFF)
option(onnxruntime_DISABLE_OPTIONAL_TYPE "Disable optional type" OFF)
option(onnxruntime_MINIMAL_BUILD "Exclude as much as possible from the build. Support ORT format models. No support for ONNX format models." OFF)
cmake_dependent_option(onnxruntime_DISABLE_RTTI "Disable RTTI" ON "NOT onnxruntime_ENABLE_PYTHON" OFF)
# For now onnxruntime_DISABLE_EXCEPTIONS will only work with onnxruntime_MINIMAL_BUILD, more changes (ONNX, non-CPU EP, ...) are required to run this standalone
cmake_dependent_option(onnxruntime_DISABLE_EXCEPTIONS "Disable exception handling. Requires onnxruntime_MINIMAL_BUILD currently." ON "onnxruntime_MINIMAL_BUILD;NOT onnxruntime_ENABLE_PYTHON" OFF)
option(onnxruntime_DISABLE_ABSEIL "Do not link to Abseil. Redefine Inlined containers to STD containers." OFF)

option(onnxruntime_EXTENDED_MINIMAL_BUILD "onnxruntime_MINIMAL_BUILD with support for execution providers that compile kernels." OFF)
option(onnxruntime_MINIMAL_BUILD_CUSTOM_OPS "Add custom operator kernels support to a minimal build." OFF)
option(onnxruntime_REDUCED_OPS_BUILD "Reduced set of kernels are registered in build via modification of the kernel registration source files." OFF)
option(onnxruntime_DISABLE_EXTERNAL_INITIALIZERS "Don't allow models to load external data" OFF)

#A special option just for debugging and sanitize check. Please do not enable in option in retail builds.
#The option has no effect on Windows.
option(onnxruntime_USE_VALGRIND "Build with valgrind hacks" OFF)

# A special build option only used for gathering code coverage info
option(onnxruntime_RUN_MODELTEST_IN_DEBUG_MODE "Run model tests even in debug mode" OFF)

# options for security fuzzing
# build configuration for fuzz testing is in onnxruntime_fuzz_test.cmake
option(onnxruntime_FUZZ_TEST "Enable Fuzz testing" OFF)

# training options
option(onnxruntime_ENABLE_NVTX_PROFILE "Enable NVTX profile." OFF)
option(onnxruntime_ENABLE_MEMORY_PROFILE "Enable memory profile." OFF)
option(onnxruntime_ENABLE_TRAINING "Enable full training functionality. Includes ORTModule and ORT Training APIs" OFF)
option(onnxruntime_ENABLE_TRAINING_APIS "Enable ort training apis." OFF)
option(onnxruntime_ENABLE_TRAINING_OPS "Include training operators but no training session support." OFF)
option(onnxruntime_ENABLE_TRAINING_E2E_TESTS "Enable training end-to-end tests." OFF)
option(onnxruntime_ENABLE_CPU_FP16_OPS "Build with advanced instruction sets" ON)
option(onnxruntime_USE_NCCL "Build with NCCL support" OFF)
option(onnxruntime_USE_MPI "Build with MPI support" OFF)

# build WebAssembly
option(onnxruntime_BUILD_WEBASSEMBLY "Enable this option to create WebAssembly byte codes" OFF)
option(onnxruntime_BUILD_WEBASSEMBLY_STATIC_LIB "Enable this option to create WebAssembly static library" OFF)
option(onnxruntime_ENABLE_WEBASSEMBLY_THREADS "Enable this option to create WebAssembly byte codes with multi-threads support" OFF)
option(onnxruntime_ENABLE_WEBASSEMBLY_EXCEPTION_CATCHING "Enable this option to turn on exception catching" OFF)
option(onnxruntime_ENABLE_WEBASSEMBLY_API_EXCEPTION_CATCHING "Enable this option to turn on api exception catching" OFF)
option(onnxruntime_ENABLE_WEBASSEMBLY_EXCEPTION_THROWING "Enable this option to turn on exception throwing even if the build disabled exceptions support" OFF)
option(onnxruntime_WEBASSEMBLY_RUN_TESTS_IN_BROWSER "Enable this option to run tests in browser instead of Node.js" OFF)
option(onnxruntime_ENABLE_WEBASSEMBLY_DEBUG_INFO "Enable this option to turn on DWARF format debug info" OFF)
option(onnxruntime_ENABLE_WEBASSEMBLY_PROFILING "Enable this option to turn on WebAssembly profiling and preserve function names" OFF)
option(onnxruntime_ENABLE_WEBASSEMBLY_OUTPUT_OPTIMIZED_MODEL "Enable this option to allow WebAssembly to output optimized model" OFF)

# Enable bitcode for iOS
option(onnxruntime_ENABLE_BITCODE "Enable bitcode for iOS only" OFF)

# build Pytorch's LazyTensor support
cmake_dependent_option(onnxruntime_ENABLE_LAZY_TENSOR "Enable ORT as a LazyTensor backend in Pytorch." ON "onnxruntime_ENABLE_TRAINING" OFF)

# build separate library of schemas of (custom) ops used by ORT (for ONNX to MLIR translation)
option(onnxruntime_BUILD_OPSCHEMA_LIB "Build op schema library" ON)

# option to enable custom operators in onnxruntime-extensions
option(onnxruntime_USE_EXTENSIONS "Build with onnxruntime-extensions for more features" OFF)

# option to enable custom operators in onnxruntime-extensions with a custom path
option(onnxruntime_EXTENSIONS_OVERRIDDEN, "Enable onnxruntime-extensions overridden" OFF)

# Enable registering custom op schemas from shared libraries in python environment.
option(onnxruntime_ENABLE_EXTERNAL_CUSTOM_OP_SCHEMAS "Enable registering user defined custom op schemas dynamically" OFF)

set(ONNX_CUSTOM_PROTOC_EXECUTABLE "" CACHE STRING "Specify custom protoc executable to build ONNX")

# pre-build python path
option(onnxruntime_PREBUILT_PYTORCH_PATH "Path to pytorch installation dir")

# external transformer src path
option(onnxruntime_EXTERNAL_TRANSFORMER_SRC_PATH "Path to external transformer src dir")

option(onnxruntime_ENABLE_CUDA_PROFILING "Enable CUDA kernel profiling" OFF)
option(onnxruntime_ENABLE_ROCM_PROFILING "Enable ROCM kernel profiling" OFF)

option(onnxruntime_ENABLE_CPUINFO "Enable cpuinfo" ON)

# ATen fallback support
option(onnxruntime_ENABLE_ATEN "Enable ATen fallback" OFF)

# composable kernel is managed automatically, unless user want to explicitly disable it, it should not be manually set
option(onnxruntime_USE_COMPOSABLE_KERNEL "Enable composable kernel for ROCm EP" ON)
option(onnxruntime_USE_ROCBLAS_EXTENSION_API "Enable rocblas tuning for ROCm EP" OFF)
option(onnxruntime_BUILD_KERNEL_EXPLORER "Build Kernel Explorer for testing and profiling GPU kernels" OFF)

option(onnxruntime_BUILD_CACHE "onnxruntime build with cache" OFF)
# https://zeux.io/2010/11/22/z7-everything-old-is-new-again/
cmake_dependent_option(MSVC_Z7_OVERRIDE "replacing /Zi and /ZI with /Z7 when using MSVC with CCache" ON "onnxruntime_BUILD_CACHE; MSVC" OFF)

option(onnxruntime_USE_AZURE "Build with azure inferencing support" OFF)

# ENABLE_TRAINING includes all training functionality
# The following 2 entry points
# 1. ORTModule
# 2. ORT Training APIs
# It includes all the feature additions as well like
# 1. Python OP
# 2. Aten Fallback
# 3. Strided Tensors
# 4. All training ops including communication and  collectives ops
# 5. ONNXBlock (Front end for training preparation when using training apis)
# Some features are only enabled when onnxruntime_ENABLE_PYTHON is ON as they are only relevant
# when using python env
if (onnxruntime_ENABLE_TRAINING)
  set(onnxruntime_ENABLE_TRAINING_OPS ON)
  set(onnxruntime_ENABLE_TRAINING_APIS ON)
  set(onnxruntime_ENABLE_TRAINING_TORCH_INTEROP ON)
  set(onnxruntime_ENABLE_ATEN ON)
endif()

if (onnxruntime_ENABLE_TRAINING_APIS)
  set(onnxruntime_ENABLE_TRAINING_OPS ON)
endif()

if (onnxruntime_USE_CUDA)
  set(onnxruntime_DISABLE_RTTI OFF)
endif()

if (onnxruntime_USE_ROCM)
  if (WIN32)
    message(FATAL_ERROR "ROCM does not support build in Windows!")
  endif()
  if (onnxruntime_USE_CUDA)
    message(FATAL_ERROR "ROCM does not support build with CUDA!")
  endif()

  if (NOT CMAKE_HIP_COMPILER)
    set(CMAKE_HIP_COMPILER "${onnxruntime_ROCM_HOME}/llvm/bin/clang++")
  endif()

  if (NOT CMAKE_HIP_ARCHITECTURES)
    set(CMAKE_HIP_ARCHITECTURES "gfx906;gfx908;gfx90a;gfx1030")
  endif()

  file(GLOB rocm_cmake_components ${onnxruntime_ROCM_HOME}/lib/cmake/*)
  list(APPEND CMAKE_PREFIX_PATH ${rocm_cmake_components})
  # Force cmake to accept the configured HIP compiler. Because the configured CMAKE_PREFIX_PATH does not work during
  # enable_language(HIP), we might need to move configuring of CMAKE_PREFIX_PATH to build.py (in the future).
  set(CMAKE_HIP_COMPILER_FORCED ON)

  enable_language(HIP)
  # NOTE: Flags -mllvm -amdgpu-early-inline-all=true are critical for gpu kernel code performance. -mllvm passes the
  # next flag to underlying LLVM instead of clang and -amdgpu-early-inline-all=true is the optimization flag for LLVM.
  # With CMake's enable_language(HIP), additional flags including the proceeding one are propagated from
  # hip-lang::device library. But in some weird cases, the hip-lang::device target may not be properly configured, for
  # example, the CMAKE_PREFIX_PATH might be improperly configured.
  if(NOT DEFINED _CMAKE_HIP_DEVICE_RUNTIME_TARGET)
    message(FATAL_ERROR "HIP Language is not properly configured.")
  endif()
  add_compile_options("$<$<COMPILE_LANGUAGE:HIP>:SHELL:-x hip>")

  if (NOT onnxruntime_HIPIFY_PERL)
    set(onnxruntime_HIPIFY_PERL ${onnxruntime_ROCM_HOME}/hip/bin/hipify-perl)
  endif()

  # replicate strategy used by pytorch to get ROCM_VERSION
  # https://github.com/pytorch/pytorch/blob/8eb21488fdcdb8b0e6fa2e46179b5fa6c42e75af/cmake/public/LoadHIP.cmake#L153-L173
  file(READ "${onnxruntime_ROCM_HOME}/.info/version-dev" ROCM_VERSION_DEV_RAW)
  string(REGEX MATCH "^([0-9]+)\.([0-9]+)\.([0-9]+)-.*$" ROCM_VERSION_DEV_MATCH ${ROCM_VERSION_DEV_RAW})
  if (ROCM_VERSION_DEV_MATCH)
    set(ROCM_VERSION_DEV_MAJOR ${CMAKE_MATCH_1})
    set(ROCM_VERSION_DEV_MINOR ${CMAKE_MATCH_2})
    set(ROCM_VERSION_DEV_PATCH ${CMAKE_MATCH_3})
    set(ROCM_VERSION_DEV "${ROCM_VERSION_DEV_MAJOR}.${ROCM_VERSION_DEV_MINOR}.${ROCM_VERSION_DEV_PATCH}")
    math(EXPR ROCM_VERSION_DEV_INT "(${ROCM_VERSION_DEV_MAJOR}*10000) + (${ROCM_VERSION_DEV_MINOR}*100) + ${ROCM_VERSION_DEV_PATCH}")
  endif()
  message("\n***** ROCm version from ${onnxruntime_ROCM_HOME}/.info/version-dev ****\n")
  message("ROCM_VERSION_DEV: ${ROCM_VERSION_DEV}")
  message("ROCM_VERSION_DEV_MAJOR: ${ROCM_VERSION_DEV_MAJOR}")
  message("ROCM_VERSION_DEV_MINOR: ${ROCM_VERSION_DEV_MINOR}")
  message("ROCM_VERSION_DEV_PATCH: ${ROCM_VERSION_DEV_PATCH}")
  message("ROCM_VERSION_DEV_INT:   ${ROCM_VERSION_DEV_INT}")
  message("\n***** HIP LANGUAGE CONFIG INFO ****\n")
  message("CMAKE_HIP_COMPILER:      ${CMAKE_HIP_COMPILER}")
  message("CMAKE_HIP_ARCHITECTURES: ${CMAKE_HIP_ARCHITECTURES}")
  message("CMAKE_HIP_FLAGS:         ${CMAKE_HIP_FLAGS}")
  string(TOUPPER ${CMAKE_BUILD_TYPE} BUILD_TYPE)
  message("CMAKE_HIP_FLAGS_${BUILD_TYPE}: ${CMAKE_HIP_FLAGS_${BUILD_TYPE}}")
  add_definitions(-DROCM_VERSION=${ROCM_VERSION_DEV_INT})

  if (onnxruntime_USE_COMPOSABLE_KERNEL AND ROCM_VERSION_DEV VERSION_LESS "5.3")
    message(WARNING "composable kernel is only supported on ROCm >= 5.3")
    set(onnxruntime_USE_COMPOSABLE_KERNEL OFF)
  endif()
endif()

if (APPLE)
    if (NOT CMAKE_OSX_ARCHITECTURES)
        message("Building ONNX Runtime for ${CMAKE_HOST_SYSTEM_PROCESSOR}")
    endif()
elseif (NOT WIN32 AND NOT APPLE)
    message("Building ONNX Runtime for ${CMAKE_SYSTEM_PROCESSOR}")
endif()

# Single output director for all binaries
set(RUNTIME_OUTPUT_DIRECTORY ${CMAKE_BINARY_DIR}/bin CACHE PATH "Single output directory for all binaries.")


include(FetchContent)

function(set_msvc_c_cpp_compiler_warning_level warning_level)
  if (NOT "${warning_level}" MATCHES "^[0-4]$")
    message(FATAL_ERROR "Expected warning_level value of 0-4, got '${warning_level}'.")
  endif()

  if (MSVC)
    set(warning_flag "/W${warning_level}")
    get_property(opts DIRECTORY PROPERTY COMPILE_OPTIONS)
    # only match the generator expression added by this function
    list(FILTER opts
         EXCLUDE REGEX "^\\$<\\$<OR:\\$<COMPILE_LANGUAGE:C>,\\$<COMPILE_LANGUAGE:CXX>>:/W[0-4]>$")
    list(APPEND opts "$<$<COMPILE_LANGUAGE:CXX,C>:${warning_flag}>")
    set_property(DIRECTORY PROPERTY COMPILE_OPTIONS "${opts}")
  endif()
endfunction()


if(MSVC_Z7_OVERRIDE)
  set(CMAKE_MSVC_DEBUG_INFORMATION_FORMAT "$<$<CONFIG:Debug,RelWithDebInfo>:Embedded>")
endif(MSVC_Z7_OVERRIDE)

# set default MSVC warning level to 3 for external dependencies
set_msvc_c_cpp_compiler_warning_level(3)

# Fuzz test has only been tested with BUILD_SHARED_LIB option,
# using the MSVC compiler and on windows OS.
if (MSVC AND WIN32 AND onnxruntime_FUZZ_TEST AND onnxruntime_BUILD_SHARED_LIB AND onnxruntime_USE_FULL_PROTOBUF)
  # Fuzz test library dependency, protobuf-mutator,
  # needs the onnx message to be compiled using "non-lite protobuf version"
  set(onnxruntime_FUZZ_ENABLED ON)
endif()

if (onnxruntime_USE_VALGRIND AND NOT WIN32)
  add_definitions(-DRE2_ON_VALGRIND=1)
endif()

if (onnxruntime_ENABLE_NVTX_PROFILE)
  add_definitions(-DENABLE_NVTX_PROFILE=1)
endif()

if (onnxruntime_ENABLE_BITCODE)
  if (NOT (CMAKE_SYSTEM_NAME STREQUAL "iOS"))
    message(FATAL_ERROR "iOS platform required for onnxruntime_ENABLE_BITCODE")
  endif()
  set(CMAKE_XCODE_ATTRIBUTE_ENABLE_BITCODE YES)
  set(CMAKE_XCODE_ATTRIBUTE_BITCODE_GENERATION_MODE "bitcode")
else()
  set(CMAKE_XCODE_ATTRIBUTE_ENABLE_BITCODE NO)
endif()

if (onnxruntime_ENABLE_MEMORY_PROFILE)
  add_definitions(-DORT_MEMORY_PROFILE=1)
endif()

set(ONNX_ML 1)
if (NOT onnxruntime_ENABLE_PYTHON)
  set(onnxruntime_ENABLE_LANGUAGE_INTEROP_OPS OFF)
endif()

if (onnxruntime_ENABLE_LANGUAGE_INTEROP_OPS)
  add_compile_definitions(ENABLE_LANGUAGE_INTEROP_OPS)
endif()

if (NOT (UNIX AND onnxruntime_ENABLE_PYTHON AND onnxruntime_ENABLE_TRAINING AND (NOT onnxruntime_BUILD_SHARED_LIB)))
  if (onnxruntime_ENABLE_TRAINING_TORCH_INTEROP)
    message(WARNING "onnxruntime_ENABLE_TRAINING_TORCH_INTEROP is turned OFF due to incompatible build combinations.")
  endif()
  set(onnxruntime_ENABLE_TRAINING_TORCH_INTEROP OFF)
endif()

set(onnxruntime_REQUIRE_PYTHON_EMBED_LIB OFF)
if (onnxruntime_ENABLE_TRAINING_TORCH_INTEROP)
  add_compile_definitions(ENABLE_TRAINING_TORCH_INTEROP)

  # Python::Python is required for building unit test executables.
  if (onnxruntime_BUILD_UNIT_TESTS)
    set(onnxruntime_REQUIRE_PYTHON_EMBED_LIB ON)
  endif()
endif()

# General C# properties
if (onnxruntime_BUILD_CSHARP)
  check_language(CSharp)
  if (CMAKE_CSharp_COMPILER)
    enable_language(CSharp)
    set(CMAKE_CSharp_FLAGS ${CMAKE_CSharp_FLAGS} "/langversion:6")
    message(STATUS "CMAKE_Csharp_Compiler = ${CMAKE_CSharp_COMPILER}")
  else()
    message(WARNING "Language Csharp is not found in the system")
  endif()
endif()

if (NOT WIN32)
  #TODO: On Linux we may try https://github.com/microsoft/TraceLogging.git
  if (onnxruntime_ENABLE_INSTRUMENT)
    message(WARNING "Instrument is only supported on Windows now")
    set(onnxruntime_ENABLE_INSTRUMENT OFF)
  endif()
endif()

# 'extended' implies minimal.
if (onnxruntime_EXTENDED_MINIMAL_BUILD AND NOT onnxruntime_MINIMAL_BUILD)
  set(onnxruntime_MINIMAL_BUILD ON)
endif()

include(adjust_global_compile_flags.cmake)

# We need to link with libatomic on systems that do not have built-in atomics, or
# don't have built-in support for 8 byte atomics
# Derived from https://github.com/protocolbuffers/protobuf/blob/master/cmake/CMakeLists.txt
set(onnxruntime_LINK_LIBATOMIC false)
# We don't need to link libatomic on iOS
if (NOT MSVC AND NOT (CMAKE_SYSTEM_NAME STREQUAL "iOS"))
  include(CheckCXXSourceCompiles)
  set(OLD_CMAKE_REQUIRED_FLAGS ${CMAKE_REQUIRED_FLAGS})
  set(CMAKE_REQUIRED_FLAGS ${CMAKE_REQUIRED_FLAGS} -std=c++11)
  check_cxx_source_compiles("
    #include <atomic>
    int main() {
      return std::atomic<int64_t>{};
    }
  " onnxruntime_HAVE_BUILTIN_ATOMICS)
  if (NOT onnxruntime_HAVE_BUILTIN_ATOMICS)
    set(onnxruntime_LINK_LIBATOMIC true)
  endif()
  set(CMAKE_REQUIRED_FLAGS ${OLD_CMAKE_REQUIRED_FLAGS})
endif()

set(REPO_ROOT ${PROJECT_SOURCE_DIR}/..)
set(ONNXRUNTIME_ROOT ${PROJECT_SOURCE_DIR}/../onnxruntime)
set(ORTTRAINING_ROOT ${PROJECT_SOURCE_DIR}/../orttraining)
set(ORTTRAINING_SOURCE_DIR ${ORTTRAINING_ROOT}/orttraining)

file (STRINGS "${REPO_ROOT}/VERSION_NUMBER" ORT_VERSION)

find_package(Threads)
# On Windows we directly use Windows APIs to do the job
# Android NDK doesn't provide the iconv lib.
if(NOT WIN32 AND NOT CMAKE_SYSTEM_NAME STREQUAL "Android")
  find_package(Iconv REQUIRED)
  set(ICONV_LIB Iconv::Iconv)
endif()
find_package(Patch)
if(Patch_FOUND)
  message("Patch found: ${Patch_EXECUTABLE}")
endif()

if (CMAKE_CROSSCOMPILING)
  message("Doing crosscompiling")
endif()

#Need python to generate def file
if (onnxruntime_BUILD_SHARED_LIB OR onnxruntime_ENABLE_PYTHON)
  if (onnxruntime_ENABLE_PYTHON)
    if (onnxruntime_ENABLE_LANGUAGE_INTEROP_OPS OR onnxruntime_REQUIRE_PYTHON_EMBED_LIB)
      find_package(Python 3.8 COMPONENTS Interpreter Development NumPy)
    else()
      find_package(Python 3.8 COMPONENTS Interpreter Development.Module NumPy)
    endif()
  else()
    find_package(Python 3.8 COMPONENTS Interpreter)
  endif()
endif()

#Dependencies begin
get_filename_component(ONNXRUNTIME_ROOT "${ONNXRUNTIME_ROOT}" ABSOLUTE)
get_filename_component(ORTTRAINING_ROOT "${ORTTRAINING_ROOT}" ABSOLUTE)
get_filename_component(REPO_ROOT "${REPO_ROOT}" ABSOLUTE)
set(ONNXRUNTIME_INCLUDE_DIR ${REPO_ROOT}/include/onnxruntime)

include(external/onnxruntime_external_deps.cmake)

set(ORT_WARNING_FLAGS)
if (WIN32)
    # class needs to have dll-interface to be used by clients
    list(APPEND ORT_WARNING_FLAGS "/wd4251")
    # issued by thrust nonstandard extension used: nameless struct/union
    list(APPEND ORT_WARNING_FLAGS "/wd4201")
    # structure was padded due to __declspec(align())
    list(APPEND ORT_WARNING_FLAGS "/wd4324")
    # warning C4800: Implicit conversion from 'X' to bool. Possible information loss
    if (onnxruntime_USE_OPENVINO)
       list(APPEND ORT_WARNING_FLAGS "/wd4800")
    endif()
    # operator 'operator-name': deprecated between enumerations of different types
    list(APPEND ORT_WARNING_FLAGS "/wd5054")
    # Enable warning: data member 'member' will be initialized after data member 'member2' / base class 'base_class'
    list(APPEND ORT_WARNING_FLAGS "/w15038")

    # set linker flags to minimize the binary size.
    if (MSVC)
      foreach(type EXE STATIC SHARED)
        if (NOT type MATCHES STATIC)
          # The WinML internal toolchain does not allow link's "additional options" to contain optimization
          # flags (/OPT#); these are already specified using msbuild properties.
          if (NOT DEFINED onnxruntime_DISABLE_LINKER_OPT_FLAGS)
            set(CMAKE_${type}_LINKER_FLAGS_RELEASE "${CMAKE_${type}_LINKER_FLAGS_RELEASE} /OPT:REF,ICF,LBR")
            set(CMAKE_${type}_LINKER_FLAGS_RELEASE "${CMAKE_${type}_LINKER_FLAGS_RELEASE} /INCREMENTAL:NO")
            set(CMAKE_${type}_LINKER_FLAGS_RELWITHDEBINFO "${CMAKE_${type}_LINKER_FLAGS_RELWITHDEBINFO} /OPT:REF,ICF,LBR")
            set(CMAKE_${type}_LINKER_FLAGS_RELWITHDEBINFO "${CMAKE_${type}_LINKER_FLAGS_RELWITHDEBINFO} /INCREMENTAL:NO")
            set(CMAKE_${type}_LINKER_FLAGS_MINSIZEREL "${CMAKE_${type}_LINKER_FLAGS_MINSIZEREL} /OPT:REF,ICF,LBR")
            set(CMAKE_${type}_LINKER_FLAGS_MINSIZEREL "${CMAKE_${type}_LINKER_FLAGS_MINSIZEREL} /INCREMENTAL:NO")
          endif()
        endif()
        if (onnxruntime_ENABLE_LTO AND NOT onnxruntime_USE_CUDA)
          set(CMAKE_${type}_LINKER_FLAGS_RELEASE "${CMAKE_${type}_LINKER_FLAGS_RELEASE} /LTCG")
          set(CMAKE_${type}_LINKER_FLAGS_RELWITHDEBINFO "${CMAKE_${type}_LINKER_FLAGS_RELWITHDEBINFO} /LTCG")
          set(CMAKE_${type}_LINKER_FLAGS_MINSIZEREL "${CMAKE_${type}_LINKER_FLAGS_MINSIZEREL} /LTCG")
        endif()
      endforeach()
    endif()

else()
  check_cxx_compiler_flag(-Wunused-but-set-parameter HAS_UNUSED_BUT_SET_PARAMETER)
  check_cxx_compiler_flag(-Wunused-but-set-variable HAS_UNUSED_BUT_SET_VARIABLE)
  check_cxx_compiler_flag(-Wunused-variable HAS_UNUSED_VARIABLE)
  check_cxx_compiler_flag(-Wcast-function-type HAS_CAST_FUNCTION_TYPE)
  check_cxx_compiler_flag(-Wparentheses HAS_PARENTHESES)
  check_cxx_compiler_flag(-Wuseless-cast HAS_USELESS_CAST)
  check_cxx_compiler_flag(-Wnonnull-compare HAS_NONNULL_COMPARE)
  check_cxx_compiler_flag(-Wtautological-pointer-compare HAS_TAUTOLOGICAL_POINTER_COMPARE)
  check_cxx_compiler_flag(-Wcatch-value HAS_CATCH_VALUE)
  check_cxx_compiler_flag(-Wmissing-braces HAS_MISSING_BRACES)
  check_cxx_compiler_flag(-Wignored-attributes HAS_IGNORED_ATTRIBUTES)
  check_cxx_compiler_flag(-Wdeprecated-copy HAS_DEPRECATED_COPY)
  check_cxx_compiler_flag(-Wdeprecated-declarations HAS_DEPRECATED_DECLARATIONS)
  check_cxx_compiler_flag(-Wclass-memaccess HAS_CLASS_MEMACCESS)
  check_cxx_compiler_flag(-Wmaybe-uninitialized HAS_MAYBE_UNINITIALIZED)
  check_cxx_compiler_flag(-Wstrict-aliasing HAS_STRICT_ALIASING)
  check_nvcc_compiler_flag(-Wstrict-aliasing NVCC_HAS_STRICT_ALIASING)
  check_cxx_compiler_flag(-Wambiguous-reversed-operator HAS_AMBIGUOUS_REVERSED_OPERATOR)
  check_cxx_compiler_flag(-Wdeprecated-anon-enum-enum-conversion HAS_DEPRECATED_ANON_ENUM_ENUM_CONVERSION)
  check_cxx_compiler_flag(-Wundefined-var-template HAS_UNDEFINED_VAR_TEMPLATE)
  check_cxx_compiler_flag(-Wformat-truncation HAS_FORMAT_TRUNCATION)
  check_cxx_compiler_flag(-Wbitwise-instead-of-logical HAS_BITWISE_INSTEAD_OF_LOGICAL)
  check_cxx_compiler_flag(-Wenum-constexpr-conversion HAS_ENUM_CONSTEXPR_CONVERSION)
  check_cxx_compiler_flag(-Wdeprecated-builtins HAS_DEPRECATED_BUILTINS)
  check_function_exists(reallocarray HAS_REALLOCARRAY)

  if (HAS_TAUTOLOGICAL_POINTER_COMPARE)
    #we may have extra null pointer checkings in debug build, it's not an issue
    list(APPEND ORT_WARNING_FLAGS -Wno-tautological-pointer-compare)
  endif()
  if (HAS_NONNULL_COMPARE)
    #we may have extra null pointer checkings in debug build, it's not an issue
    list(APPEND ORT_WARNING_FLAGS -Wno-nonnull-compare)
  endif()

  if (HAS_AMBIGUOUS_REVERSED_OPERATOR)
    list(APPEND ORT_WARNING_FLAGS -Wno-ambiguous-reversed-operator)
  endif()
  if (HAS_DEPRECATED_ANON_ENUM_ENUM_CONVERSION)
    list(APPEND ORT_WARNING_FLAGS -Wno-deprecated-anon-enum-enum-conversion)
  endif()
  if (HAS_UNDEFINED_VAR_TEMPLATE)
    list(APPEND ORT_WARNING_FLAGS -Wno-undefined-var-template)
  endif()
  if (HAS_DEPRECATED_BUILTINS)
    list(APPEND ORT_WARNING_FLAGS -Wno-deprecated-builtins)
  endif()
  #see:https://reviews.llvm.org/D131307
  #It was intended that the 'enum-constexpr-conversion' type warnings can not be silenced by -w
  if(HAS_ENUM_CONSTEXPR_CONVERSION AND NOT Protobuf_FOUND)
    if (TARGET libprotobuf)
      target_compile_options(libprotobuf PRIVATE "-Wno-enum-constexpr-conversion")
    endif()
    if (TARGET libprotobuf-lite)
      target_compile_options(libprotobuf-lite PRIVATE "-Wno-enum-constexpr-conversion")
    endif()
  endif()
endif()

#names in this var must match the directory names under onnxruntime/core/providers
#ONNXRUNTIME_PROVIDER_NAMES is the list of providers that needs to export additional symbols in the global namespace.
#For example CUDA EP exports "OrtSessionOptionsAppendExecutionProvider_CUDA", which is a global function.
#However, all these things are legacy and deprecated and should be replaced with functions in onnxruntime_c_api.h.
set(ONNXRUNTIME_PROVIDER_NAMES cpu)

set(ORT_PROVIDER_FLAGS)
set(ORT_PROVIDER_CMAKE_FLAGS)

if (onnxruntime_USE_CUDA)
  enable_language(CUDA)
  message( STATUS "CMAKE_CUDA_COMPILER_VERSION: ${CMAKE_CUDA_COMPILER_VERSION}")

  if (onnxruntime_DISABLE_CONTRIB_OPS)
    set(onnxruntime_USE_FLASH_ATTENTION OFF)
  endif()
  if (CMAKE_CUDA_COMPILER_VERSION VERSION_LESS 11.6)
    message( STATUS "Turn off flash attention since CUDA compiler version < 11.6")
    set(onnxruntime_USE_FLASH_ATTENTION OFF)
  endif()
else()
  set(onnxruntime_USE_FLASH_ATTENTION OFF)
endif()

if (onnxruntime_USE_CUDA)
    list(APPEND ORT_PROVIDER_FLAGS -DUSE_CUDA=1)
    list(APPEND ORT_PROVIDER_CMAKE_FLAGS -Donnxruntime_USE_CUDA=1)
    list(APPEND ONNXRUNTIME_PROVIDER_NAMES cuda)

    if (onnxruntime_USE_FLASH_ATTENTION)
      message( STATUS "Enable flash attention for CUDA EP")
      list(APPEND ORT_PROVIDER_FLAGS -DUSE_FLASH_ATTENTION=1)
      list(APPEND ORT_PROVIDER_CMAKE_FLAGS -Donnxruntime_USE_FLASH_ATTENTION=1)
    endif()

endif()
if (onnxruntime_USE_VITISAI)
    list(APPEND ORT_PROVIDER_FLAGS -DUSE_VITISAI=1)
    list(APPEND ORT_PROVIDER_CMAKE_FLAGS -Donnxruntime_USE_VITISAI=1)
    list(APPEND ONNXRUNTIME_PROVIDER_NAMES vitisai)
endif()
if (onnxruntime_USE_DNNL)
    list(APPEND ORT_PROVIDER_FLAGS -DUSE_DNNL=1)
    list(APPEND ONNXRUNTIME_PROVIDER_NAMES dnnl)
    list(APPEND ORT_PROVIDER_CMAKE_FLAGS -Donnxruntime_USE_DNNL=1)
endif()
if (onnxruntime_USE_OPENVINO)
    list(APPEND ORT_PROVIDER_FLAGS -DUSE_OPENVINO=1)
    list(APPEND ONNXRUNTIME_PROVIDER_NAMES openvino)
    list(APPEND ORT_PROVIDER_CMAKE_FLAGS -Donnxruntime_USE_OPENVINO=1)
endif()
if (onnxruntime_USE_TENSORRT)
    list(APPEND ORT_PROVIDER_FLAGS -DUSE_TENSORRT=1)
    #TODO: remove the following line and change the test code in onnxruntime_shared_lib_test to use the new EP API.
    list(APPEND ONNXRUNTIME_PROVIDER_NAMES tensorrt)
    list(APPEND ORT_PROVIDER_CMAKE_FLAGS -Donnxruntime_USE_TENSORRT=1)
endif()
if (onnxruntime_USE_RKNPU)
    list(APPEND ORT_PROVIDER_FLAGS -DUSE_RKNPU=1)
    list(APPEND ORT_PROVIDER_CMAKE_FLAGS -Donnxruntime_USE_RKNPU=1)
    list(APPEND ONNXRUNTIME_PROVIDER_NAMES rknpu)
endif()
if (onnxruntime_USE_NNAPI_BUILTIN)
    list(APPEND ORT_PROVIDER_FLAGS -DUSE_NNAPI=1)
    list(APPEND ORT_PROVIDER_CMAKE_FLAGS -Donnxruntime_USE_NNAPI_BUILTIN=1)
    list(APPEND ONNXRUNTIME_PROVIDER_NAMES nnapi)
endif()
if (onnxruntime_USE_JSEP)
    list(APPEND ORT_PROVIDER_FLAGS -DUSE_JSEP=1)
    list(APPEND ORT_PROVIDER_CMAKE_FLAGS -Donnxruntime_USE_JSEP=1)
    list(APPEND ONNXRUNTIME_PROVIDER_NAMES js)
endif()
if (onnxruntime_USE_QNN)
    list(APPEND ORT_PROVIDER_FLAGS -DUSE_QNN=1)
    list(APPEND ORT_PROVIDER_CMAKE_FLAGS -Donnxruntime_USE_QNN=1)
    list(APPEND ONNXRUNTIME_PROVIDER_NAMES qnn)
endif()
if (onnxruntime_USE_SNPE)
    list(APPEND ORT_PROVIDER_FLAGS -DUSE_SNPE=1)
    list(APPEND ONNXRUNTIME_PROVIDER_NAMES snpe)
    list(APPEND ORT_PROVIDER_CMAKE_FLAGS -Donnxruntime_USE_SNPE=1)
endif()
if (onnxruntime_USE_TVM)
    list(APPEND ORT_PROVIDER_FLAGS  -DUSE_TVM=1)
    list(APPEND ORT_PROVIDER_CMAKE_FLAGS -Donnxruntime_USE_TVM=1)
    list(APPEND ONNXRUNTIME_PROVIDER_NAMES tvm)
endif()
if (onnxruntime_USE_WINML)
  list(APPEND ORT_PROVIDER_FLAGS  -DUSE_WINML=1)
  list(APPEND ORT_PROVIDER_CMAKE_FLAGS -Donnxruntime_USE_WINML=1)
  list(APPEND ONNXRUNTIME_PROVIDER_NAMES winml)
endif()
if (onnxruntime_USE_ACL)
    list(APPEND ORT_PROVIDER_FLAGS  -DUSE_ACL=1)
    list(APPEND ORT_PROVIDER_CMAKE_FLAGS -Donnxruntime_USE_ACL=1)
    list(APPEND ONNXRUNTIME_PROVIDER_NAMES acl)
endif()
if (onnxruntime_USE_DML)
    list(APPEND ORT_PROVIDER_FLAGS  -DUSE_DML=1)
    list(APPEND ORT_PROVIDER_CMAKE_FLAGS -Donnxruntime_USE_DML=1)
    list(APPEND ONNXRUNTIME_PROVIDER_NAMES dml)
endif()
if (onnxruntime_USE_MIGRAPHX)
    list(APPEND ORT_PROVIDER_FLAGS  -DUSE_MIGRAPHX=1)
    list(APPEND ORT_PROVIDER_CMAKE_FLAGS -Donnxruntime_USE_MIGRAPHX=1)
    list(APPEND ONNXRUNTIME_PROVIDER_NAMES migraphx)
endif()
if (onnxruntime_USE_ARMNN)
    list(APPEND ORT_PROVIDER_FLAGS  -DUSE_ARMNN=1)
    list(APPEND ORT_PROVIDER_CMAKE_FLAGS -Donnxruntime_USE_ARMNN=1)
    list(APPEND ONNXRUNTIME_PROVIDER_NAMES armnn)
endif()
if (onnxruntime_USE_ROCM)
    list(APPEND ORT_PROVIDER_FLAGS  -DUSE_ROCM=1)
    list(APPEND ORT_PROVIDER_CMAKE_FLAGS -Donnxruntime_USE_ROCM=1)
    list(APPEND ONNXRUNTIME_PROVIDER_NAMES rocm)
endif()
if (onnxruntime_USE_COREML)
    list(APPEND ORT_PROVIDER_FLAGS  -DUSE_COREML=1)
    list(APPEND ORT_PROVIDER_CMAKE_FLAGS -Donnxruntime_USE_COREML=1)
    list(APPEND ONNXRUNTIME_PROVIDER_NAMES coreml)
endif()
if (onnxruntime_USE_XNNPACK)
  list(APPEND ORT_PROVIDER_FLAGS -DUSE_XNNPACK=1)
  list(APPEND ORT_PROVIDER_CMAKE_FLAGS -Donnxruntime_USE_XNNPACK=1)
  list(APPEND ONNXRUNTIME_PROVIDER_NAMES xnnpack)
endif()
if (onnxruntime_USE_WEBNN)
  list(APPEND ORT_PROVIDER_FLAGS -DUSE_WEBNN=1)
  list(APPEND ORT_PROVIDER_CMAKE_FLAGS -Donnxruntime_USE_WEBNN=1)
  list(APPEND ONNXRUNTIME_PROVIDER_NAMES webnn)
endif()
if (onnxruntime_USE_CANN)
    list(APPEND ORT_PROVIDER_FLAGS  -DUSE_CANN=1)
    list(APPEND ORT_PROVIDER_CMAKE_FLAGS -Donnxruntime_USE_CANN=1)
    list(APPEND ONNXRUNTIME_PROVIDER_NAMES cann)
endif()
if (onnxruntime_USE_AZURE)
    list(APPEND ORT_PROVIDER_FLAGS  -DUSE_AZURE=1)
    list(APPEND ORT_PROVIDER_CMAKE_FLAGS -Donnxruntime_USE_AZURE=1)
    list(APPEND ONNXRUNTIME_PROVIDER_NAMES azure)
endif()


if (onnxruntime_ENABLE_LAZY_TENSOR)
  # To support LazyTensor, ORT needs to call Python function from C/C++.
  # so onnxruntime_ENABLE_PYTHON is required.
  if (NOT onnxruntime_ENABLE_TRAINING OR NOT onnxruntime_ENABLE_PYTHON)
    message(
        FATAL_ERROR
        "Option onnxruntime_ENABLE_LAZY_TENSOR can only be set when onnxruntime_ENABLE_TRAINING and onnxruntime_ENABLE_PYTHON are enabled")
  endif()
  # TODO: In the future, we can compile LazyTensor into a standalone
  # library target, onnxruntime_lazy_tensor, to make the buid
  # cleaner.
endif()

function(onnxruntime_set_compile_flags target_name)
    if (CPUINFO_SUPPORTED)
      onnxruntime_add_include_to_target(${target_name} cpuinfo::cpuinfo)
    endif()
    if(onnxruntime_ENABLE_LAZY_TENSOR)
      target_compile_definitions(${target_name} PRIVATE ENABLE_LAZY_TENSOR)
    endif()
    if (onnxruntime_ENABLE_CPU_FP16_OPS)
      target_compile_definitions(${target_name} PRIVATE ENABLE_CPU_FP16_TRAINING_OPS)
    endif()
    if(onnxruntime_DISABLE_ABSEIL)
      target_compile_definitions(${target_name} PRIVATE DISABLE_ABSEIL)
    endif()
    if(UNIX)
      target_compile_definitions(${target_name} PRIVATE PLATFORM_POSIX)
    endif()
    target_compile_definitions(${target_name} PUBLIC EIGEN_USE_THREADS)
    if (onnxruntime_DISABLE_CONTRIB_OPS)
      target_compile_definitions(${target_name} PRIVATE DISABLE_CONTRIB_OPS)
    endif()

    if (onnxruntime_DISABLE_ML_OPS)
      target_compile_definitions(${target_name} PRIVATE DISABLE_ML_OPS)
    endif()

    if (onnxruntime_DISABLE_SPARSE_TENSORS)
      target_compile_definitions(${target_name} PRIVATE DISABLE_SPARSE_TENSORS)
    endif()

    if (onnxruntime_DISABLE_OPTIONAL_TYPE)
      target_compile_definitions(${target_name} PRIVATE DISABLE_OPTIONAL_TYPE)
    endif()
    if (onnxruntime_ENABLE_ATEN)
      target_compile_definitions(${target_name} PRIVATE ENABLE_ATEN)
    endif()
    set_target_properties(${target_name} PROPERTIES COMPILE_WARNING_AS_ERROR ON)
    if (onnxruntime_USE_CUDA)
      # Suppress a "conversion_function_not_usable" warning in gsl/span
      target_compile_options(${target_name} PRIVATE "$<$<COMPILE_LANGUAGE:CUDA>:SHELL:--diag-suppress 554>")
    endif()
    if (MSVC)
      foreach(CMAKE_CUDA_TOOLKIT_INCLUDE_DIRECTORY ${CMAKE_CUDA_TOOLKIT_INCLUDE_DIRECTORIES})
        target_compile_options(${target_name} PRIVATE "$<$<COMPILE_LANGUAGE:CXX,C>:/external:I${CMAKE_CUDA_TOOLKIT_INCLUDE_DIRECTORY}>")
      endforeach()

      foreach(onnxruntime_external_lib IN LISTS onnxruntime_EXTERNAL_LIBRARIES)
        #TODO: the list contains cmake keywords like "debug". We should exclude them.
        if(TARGET ${onnxruntime_external_lib})
          get_target_property(onnxruntime_external_lib_include_dirs ${onnxruntime_external_lib} INTERFACE_INCLUDE_DIRECTORIES)
          foreach(onnxruntime_external_lib_include_dir IN LISTS onnxruntime_external_lib_include_dirs)
            if(onnxruntime_external_lib_include_dir MATCHES "^\\$")
              if(onnxruntime_external_lib_include_dir MATCHES "^\\$<BUILD_INTERFACE:([^>]+)>$")
                string(REGEX REPLACE "^\\$<BUILD_INTERFACE:([^>]+)>$" "\\1" onnxruntime_external_lib_include_dir_cmake "${onnxruntime_external_lib_include_dir}")
<<<<<<< HEAD
                cmake_path(NATIVE_PATH onnxruntime_external_lib_include_dir_cmake NORMALIZE onnxruntime_external_lib_include_dir_native)                
=======
                cmake_path(NATIVE_PATH onnxruntime_external_lib_include_dir_cmake NORMALIZE onnxruntime_external_lib_include_dir_native)
>>>>>>> 1a73d618
                target_compile_options(${target_name} PRIVATE "$<$<COMPILE_LANGUAGE:CXX,C>:/external:I${onnxruntime_external_lib_include_dir_native}>")
              endif()
            else()
              cmake_path(NATIVE_PATH onnxruntime_external_lib_include_dir NORMALIZE onnxruntime_external_lib_include_dir_native)
              target_compile_options(${target_name} PRIVATE "$<$<COMPILE_LANGUAGE:CXX,C>:/external:I${onnxruntime_external_lib_include_dir_native}>")
            endif()
          endforeach()
        endif()
      endforeach()
      target_compile_definitions(${target_name} PUBLIC -DPLATFORM_WINDOWS -DNOGDI -DNOMINMAX -D_USE_MATH_DEFINES -D_SILENCE_ALL_CXX17_DEPRECATION_WARNINGS)
      if (onnxruntime_ENABLE_MEMLEAK_CHECKER)
        target_compile_definitions(${target_name} PUBLIC -DONNXRUNTIME_ENABLE_MEMLEAK_CHECK)
      endif()
      target_compile_options(${target_name} PRIVATE "$<$<COMPILE_LANGUAGE:CUDA>:SHELL:--compiler-options /utf-8>" "$<$<COMPILE_LANGUAGE:CXX,C>:/utf-8>")
      target_compile_options(${target_name} PRIVATE "$<$<COMPILE_LANGUAGE:CUDA>:SHELL:--compiler-options /sdl>" "$<$<COMPILE_LANGUAGE:CXX,C>:/sdl>")
      set_target_properties(${target_name}
                      PROPERTIES VS_GLOBAL_CAExcludePath "${ORT_BINARY_DIR};${ORT_SOURCE_DIR}")
      # We do not treat warnings from 3rd-party libraries as errors. In order to do that, we need to add their header files locations to /external:I.
      target_compile_options(${target_name} PRIVATE "$<$<COMPILE_LANGUAGE:CXX,C>:/experimental:external>" "$<$<COMPILE_LANGUAGE:CUDA>:SHELL:--compiler-options /experimental:external>")
      target_compile_options(${target_name} PRIVATE "$<$<COMPILE_LANGUAGE:CXX,C>:/external:W0>" "$<$<COMPILE_LANGUAGE:CUDA>:SHELL:--compiler-options /external:W0>")
      target_compile_options(${target_name} PRIVATE "$<$<COMPILE_LANGUAGE:CXX,C>:/external:templates->" "$<$<COMPILE_LANGUAGE:CUDA>:SHELL:--compiler-options /external:templates->")
      target_compile_options(${target_name} PRIVATE "$<$<COMPILE_LANGUAGE:CXX,C>:/external:I${CMAKE_CURRENT_SOURCE_DIR}>" "$<$<COMPILE_LANGUAGE:CUDA>:SHELL:--compiler-options /external:I${CMAKE_CURRENT_SOURCE_DIR}>")
      target_compile_options(${target_name} PRIVATE "$<$<COMPILE_LANGUAGE:CXX,C>:/external:I${CMAKE_CURRENT_BINARY_DIR}>" "$<$<COMPILE_LANGUAGE:CUDA>:SHELL:--compiler-options /external:I${CMAKE_CURRENT_BINARY_DIR}>")
      if (onnxruntime_ENABLE_STATIC_ANALYSIS)
        target_compile_options(${target_name} PRIVATE "$<$<COMPILE_LANGUAGE:CUDA>:SHELL:--compiler-options /analyze>" "$<$<COMPILE_LANGUAGE:CXX,C>:/analyze>")
<<<<<<< HEAD
        target_compile_options(${target_name} PRIVATE "$<$<COMPILE_LANGUAGE:CUDA>:SHELL:--compiler-options /analyze:external->" "$<$<COMPILE_LANGUAGE:CXX,C>:/analyze:external->")
=======
        if (onnxruntime_REDIRECT_STATIC_ANALYSIS_OUTPUTS_TO_FILE)
          target_compile_options(${target_name} PRIVATE "$<$<COMPILE_LANGUAGE:CUDA>:SHELL:--compiler-options /analyze:autolog:ext.sarif>" "$<$<COMPILE_LANGUAGE:CXX,C>:/analyze:autolog:ext.sarif>")
        endif()
        target_compile_options(${target_name} PRIVATE "$<$<COMPILE_LANGUAGE:CUDA>:SHELL:--compiler-options /analyze:external->" "$<$<COMPILE_LANGUAGE:CXX,C>:/analyze:external->")
        target_compile_options(${target_name} PRIVATE "$<$<COMPILE_LANGUAGE:CUDA>:SHELL:--compiler-options /wd6385>" )
        # There are many such warnings from STL:
        # include\list(148): warning C6011: Dereferencing NULL pointer '_Mycont'. : Lines: 146, 147, 148 
        target_compile_options(${target_name} PRIVATE "$<$<COMPILE_LANGUAGE:CUDA>:SHELL:--compiler-options /wd6011>" )
>>>>>>> 1a73d618
      endif()
    else()
      # Enable warning
      target_compile_options(${target_name} PRIVATE "$<$<COMPILE_LANGUAGE:CUDA>:SHELL:--compiler-options -Wall>" "$<$<NOT:$<COMPILE_LANGUAGE:CUDA>>:-Wall>")
      target_compile_options(${target_name} PRIVATE "$<$<NOT:$<COMPILE_LANGUAGE:CUDA>>:-Wextra>")
      if (CMAKE_CXX_COMPILER_ID STREQUAL "Clang" OR CMAKE_CXX_COMPILER_ID STREQUAL "AppleClang")
        #external/protobuf/src/google/protobuf/arena.h:445:18: error: unused parameter 'p'
        target_compile_options(${target_name} PRIVATE "-Wno-unused-parameter")
      endif()
      target_compile_definitions(${target_name} PUBLIC -DNSYNC_ATOMIC_CPP11)
      onnxruntime_add_include_to_target(${target_name} nsync::nsync_cpp)
    endif()
    foreach(ORT_FLAG ${ORT_PROVIDER_FLAGS})
      target_compile_definitions(${target_name} PRIVATE ${ORT_FLAG})
    endforeach()
    if (HAS_DEPRECATED_COPY)
      #too many such errors in eigen
      target_compile_options(${target_name} PRIVATE "$<$<COMPILE_LANGUAGE:CUDA>:SHELL:--compiler-options -Wno-deprecated-copy>" "$<$<COMPILE_LANGUAGE:CXX>:-Wno-deprecated-copy>")
    endif()
    foreach(FLAG ${ORT_WARNING_FLAGS})
      target_compile_options(${target_name} PRIVATE "$<$<COMPILE_LANGUAGE:CXX>:${FLAG}>")
    endforeach()
    if (onnxruntime_USE_CUDA)
      foreach(FLAG ${ORT_WARNING_FLAGS})
        target_compile_options(${target_name} PRIVATE "$<$<COMPILE_LANGUAGE:CUDA>:SHELL:--compiler-options ${FLAG}>")
      endforeach()
      if ((NVCC_HAS_STRICT_ALIASING AND "${target_name}" MATCHES "cuda") OR (HAS_STRICT_ALIASING AND NOT "${target_name}" MATCHES "cuda"))
        target_compile_options(${target_name} PRIVATE "$<$<COMPILE_LANGUAGE:CUDA>:-Wno-strict-aliasing>")
      endif()
    endif()
    if (onnxruntime_USE_ROCM)
      # flags are detected with CXX language mode, some flags are not supported with hipclang
      # because we may mix gcc and hipclang
      set(ORT_HIP_WARNING_FLAGS ${ORT_WARNING_FLAGS})
      list(REMOVE_ITEM ORT_HIP_WARNING_FLAGS -Wno-nonnull-compare)

      # float16.h:90:12: error: ‘tmp’ is used uninitialized
      list(APPEND ORT_HIP_WARNING_FLAGS -Wno-uninitialized)

      # some #pragma unroll will fail, do not treat them as error
      # #warning must not be treated as error
      list(APPEND ORT_HIP_WARNING_FLAGS -Wno-error=pass-failed "-Wno-error=#warnings")

      # otherwise error: builtin __has_trivial_assign is deprecated; use __is_trivially_assignable instead
      if (ROCM_VERSION_DEV VERSION_GREATER_EQUAL "5.4")
        list(APPEND ORT_HIP_WARNING_FLAGS "-Wno-deprecated-builtins")
      endif()

      foreach(FLAG ${ORT_HIP_WARNING_FLAGS})
        target_compile_options(${target_name} PRIVATE "$<$<COMPILE_LANGUAGE:HIP>:SHELL:${FLAG}>")
      endforeach()
    endif()
endfunction()

function(onnxruntime_set_source_file_properties target_name)
  get_target_property(srcs ${target_name} SOURCES)

  # enable ARC for Objective-C/C++
  set(objective_c_cc_srcs ${srcs})
  list(FILTER objective_c_cc_srcs INCLUDE REGEX "\\.mm?$")
  set_property(SOURCE ${objective_c_cc_srcs} APPEND PROPERTY COMPILE_OPTIONS "-fobjc-arc")
endfunction()

function(onnxruntime_configure_target target_name)
  target_link_directories(${target_name} PRIVATE ${onnxruntime_LINK_DIRS})
  onnxruntime_set_compile_flags(${target_name})
  onnxruntime_set_source_file_properties(${target_name})  
  if(WIN32 AND onnxruntime_ENABLE_STATIC_ANALYSIS AND onnxruntime_USE_CUSTOM_STATIC_ANALYSIS_RULES)
    set_target_properties(${target_name} PROPERTIES VS_USER_PROPS ${PROJECT_SOURCE_DIR}/EnableVisualStudioCodeAnalysis.props)
  endif()
  target_include_directories(${target_name} PRIVATE ${CMAKE_CURRENT_BINARY_DIR} ${ONNXRUNTIME_ROOT} ${abseil_cpp_SOURCE_DIR})
  if (onnxruntime_ENABLE_TRAINING_APIS)
    target_include_directories(${target_name} PRIVATE ${ORTTRAINING_ROOT})
  endif()
  if (onnxruntime_ENABLE_LTO)
    set_target_properties(${target_name} PROPERTIES INTERPROCEDURAL_OPTIMIZATION_RELEASE TRUE)
    set_target_properties(${target_name} PROPERTIES INTERPROCEDURAL_OPTIMIZATION_RELWITHDEBINFO TRUE)
    set_target_properties(${target_name} PROPERTIES INTERPROCEDURAL_OPTIMIZATION_MINSIZEREL TRUE)
  endif()

  if (onnxruntime_BUILD_KERNEL_EXPLORER)
    get_target_property(target_type ${target_name} TYPE)
    if (target_type STREQUAL "MODULE_LIBRARY" OR target_type STREQUAL "SHARED_LIBRARY")
      set_property(TARGET ${target_name}
        APPEND_STRING PROPERTY LINK_FLAGS " -Xlinker --version-script=${ONNXRUNTIME_ROOT}/python/tools/kernel_explorer/version_script.lds ")
    endif()
  endif()

  # Keep BinSkim happy
  if(MSVC AND NOT onnxruntime_target_platform MATCHES "ARM")
    target_link_options(${target_name} PRIVATE "/CETCOMPAT")
  endif()

endfunction()

function(onnxruntime_add_shared_library target_name)
  add_library(${target_name} SHARED ${ARGN})
  onnxruntime_configure_target(${target_name})
endfunction()

function(onnxruntime_add_static_library target_name)
  add_library(${target_name} STATIC ${ARGN})
  onnxruntime_configure_target(${target_name})
endfunction()

#For plugins that are not linked into other targets but may be loaded dynamically at runtime using dlopen-like functionality.
function(onnxruntime_add_shared_library_module target_name)
  if ((${CMAKE_SYSTEM_NAME} MATCHES "Darwin") OR (${CMAKE_SYSTEM_NAME} MATCHES "iOS"))
    add_library(${target_name} SHARED ${ARGN})
  else()
    #On Windows, this target shouldn't generate an import lib, but I don't know how to disable it.
    add_library(${target_name} MODULE ${ARGN})
  endif()

  onnxruntime_configure_target(${target_name})
  if (MSVC AND onnxruntime_target_platform STREQUAL "x86" AND NOT onnxruntime_BUILD_WEBASSEMBLY)
    target_link_options(${target_name} PRIVATE /SAFESEH)
  endif()
endfunction()

function(onnxruntime_add_executable target_name)
  add_executable(${target_name} ${ARGN})
  onnxruntime_configure_target(${target_name})
  if (MSVC AND onnxruntime_target_platform STREQUAL "x86" AND NOT onnxruntime_BUILD_WEBASSEMBLY)
    target_link_options(${target_name} PRIVATE /SAFESEH)
  endif()
endfunction()

function(onnxruntime_add_include_to_target dst_target)
    foreach(src_target ${ARGN})
      if(TARGET ${src_target})
        target_include_directories(${dst_target} PRIVATE $<TARGET_PROPERTY:${src_target},INTERFACE_INCLUDE_DIRECTORIES>)
        target_compile_definitions(${dst_target} PRIVATE $<TARGET_PROPERTY:${src_target},INTERFACE_COMPILE_DEFINITIONS>)
        target_sources(${dst_target} PRIVATE $<TARGET_PROPERTY:${src_target},INTERFACE_SOURCES>)
      endif()
    endforeach()
endfunction()

# ACL
if (onnxruntime_USE_ACL OR onnxruntime_USE_ACL_1902 OR onnxruntime_USE_ACL_1905 OR onnxruntime_USE_ACL_1908 OR onnxruntime_USE_ACL_2002)
  set(onnxruntime_USE_ACL ON)
  if (onnxruntime_USE_ACL_1902)
    add_definitions(-DACL_1902=1)
  else()
    if (onnxruntime_USE_ACL_1908)
      add_definitions(-DACL_1908=1)
    else()
      if (onnxruntime_USE_ACL_2002)
        add_definitions(-DACL_2002=1)
      else()
        add_definitions(-DACL_1905=1)
      endif()
    endif()
  endif()

  if (NOT ${onnxruntime_ACL_LIBS} STREQUAL "")
    add_library(arm_compute SHARED IMPORTED)
    set_target_properties(arm_compute PROPERTIES
        IMPORTED_NO_SONAME 1
        IMPORTED_LOCATION "${onnxruntime_ACL_LIBS}/libarm_compute.so")

    add_library(arm_compute_core SHARED IMPORTED)
    set_target_properties(arm_compute_core PROPERTIES
        IMPORTED_NO_SONAME 1
        IMPORTED_LOCATION "${onnxruntime_ACL_LIBS}/libarm_compute_core.so")

    add_library(arm_compute_graph SHARED IMPORTED)
    set_target_properties(arm_compute_graph PROPERTIES
        IMPORTED_NO_SONAME 1
        IMPORTED_LOCATION "${onnxruntime_ACL_LIBS}/libarm_compute_graph.so")
  endif()

  list(APPEND onnxruntime_EXTERNAL_LIBRARIES arm_compute arm_compute_core arm_compute_graph)

endif()

# ArmNN
if (onnxruntime_USE_ARMNN)
  if (NOT onnxruntime_ARMNN_RELU_USE_CPU)
    add_definitions(-DRELU_ARMNN=1)
  endif()
  if (NOT onnxruntime_ARMNN_BN_USE_CPU)
    add_definitions(-DBN_ARMNN=1)
  endif()

  if (NOT onnxruntime_USE_ACL AND NOT ${onnxruntime_ACL_LIBS} STREQUAL "")
    add_library(arm_compute SHARED IMPORTED)
    set_target_properties(arm_compute PROPERTIES
        IMPORTED_NO_SONAME 1
        IMPORTED_LOCATION "${onnxruntime_ACL_LIBS}/libarm_compute.so")

    add_library(arm_compute_core SHARED IMPORTED)
    set_target_properties(arm_compute_core PROPERTIES
        IMPORTED_NO_SONAME 1
        IMPORTED_LOCATION "${onnxruntime_ACL_LIBS}/libarm_compute_core.so")

    add_library(arm_compute_graph SHARED IMPORTED)
    set_target_properties(arm_compute_graph PROPERTIES
        IMPORTED_NO_SONAME 1
        IMPORTED_LOCATION "${onnxruntime_ACL_LIBS}/libarm_compute_graph.so")
  endif()

  if (NOT ${onnxruntime_ARMNN_LIBS} STREQUAL "")
    add_library(armnn SHARED IMPORTED)
    set_target_properties(armnn PROPERTIES
        IMPORTED_NO_SONAME 1
        IMPORTED_LOCATION "${onnxruntime_ARMNN_LIBS}/libarmnn.so")
  endif()

  list(APPEND onnxruntime_EXTERNAL_LIBRARIES armnn arm_compute arm_compute_core arm_compute_graph)
endif()

if (onnxruntime_USE_DNNL)
  include(dnnl)
  add_compile_definitions(DNNL_OPENMP)
endif()

# TVM EP
if (onnxruntime_USE_TVM)
  if (NOT TARGET tvm)
    message(STATUS "Include TVM(*).")
    include(tvm)
  endif()

  # ipp-crypto
  if (onnxruntime_TVM_USE_HASH)
    message(STATUS "Include ipp-crypto(*).")
    include(ipp-crypto)
  endif()

  # TVM
  if (onnxruntime_TVM_USE_LLVM)
    set(USE_LLVM "${onnxruntime_TVM_USE_LLVM}" CACHE STRING "Path to LLVM for correct TVM build")
  elseif(onnxruntime_USE_LLVM)
    set(USE_LLVM ON CACHE BOOL "Only defined for TVM")
  endif()

  if (onnxruntime_TVM_CUDA_RUNTIME)
    set(USE_CUDA ON CACHE BOOL "Only defined for TVM" FORCE)
  endif()

  # TODO(vvchernov): customized tvm logger is hidden due to the issue on TVM side (https://github.com/apache/tvm/issues/10139)
  # add_compile_definitions(TVM_LOG_CUSTOMIZE=1)
  # add_library(tvm_custom_logger STATIC ${ONNXRUNTIME_ROOT}/core/providers/tvm/custom_logging.cc)

  set(USE_OPENMP gnu CACHE STRING "Only defined for TVM")
  add_subdirectory(${tvm_SOURCE_DIR} ${tvm_BINARY_DIR} EXCLUDE_FROM_ALL)

  set_target_properties(tvm PROPERTIES FOLDER ${tvm_SOURCE_DIR})
  # target_link_libraries(tvm PUBLIC tvm_custom_logger)

  set(TVM_INCLUDES ${tvm_SOURCE_DIR}/include
    ${tvm_SOURCE_DIR}/3rdparty/dmlc-core/include
    ${tvm_SOURCE_DIR}/3rdparty/dlpack/include
    $<TARGET_PROPERTY:tvm,INTERFACE_INCLUDE_DIRECTORIES>)

  set(onnxruntime_tvm_libs onnxruntime_providers_tvm)

  # needs to link with stdc++fs in Linux
  if (UNIX)
    if (NOT APPLE)
      set(FS_STDLIB stdc++fs)
    endif()
  endif()
  list(APPEND onnxruntime_EXTERNAL_LIBRARIES tvm ${FS_STDLIB})
  list(APPEND onnxruntime_EXTERNAL_DEPENDENCIES tvm)
endif()


# onnxruntime-extensions
if (onnxruntime_USE_EXTENSIONS)
  include(extensions)
endif()

#Dependencies end. In the next we'll enable "treat warning as error"

#Adjust warning flags
if (onnxruntime_USE_CUDA)
  set_msvc_c_cpp_compiler_warning_level(3)
else()
  set_msvc_c_cpp_compiler_warning_level(4)
endif()

set(onnxruntime_DELAYLOAD_FLAGS "")

include_directories(
  ${ONNXRUNTIME_INCLUDE_DIR}
  ${REPO_ROOT}/include/onnxruntime/core/session
)

if (onnxruntime_ENABLE_TRAINING_APIS)
  include_directories(
    ${REPO_ROOT}/orttraining/orttraining/training_api/include/
  )
endif()

if (onnxruntime_USE_OPENVINO)

  add_definitions(-DUSE_OPENVINO=1)

  if (EXISTS "$ENV{INTEL_OPENVINO_DIR}/deployment_tools/inference_engine/version.txt")
    file(READ $ENV{INTEL_OPENVINO_DIR}/deployment_tools/inference_engine/version.txt VER)
  endif()

  if (NOT DEFINED ENV{INTEL_OPENVINO_DIR})
    message(FATAL_ERROR "[Couldn't locate OpenVINO] OpenVINO may not have been initialized")
  endif()

  # Check OpenVINO version for support
  if (${VER} MATCHES "2022.1" OR $ENV{INTEL_OPENVINO_DIR} MATCHES "2022.1")
    set(OPENVINO_VERSION "2022.1")
    add_definitions(-DOPENVINO_2022_1=1)
  elseif (${VER} MATCHES "2022.2" OR $ENV{INTEL_OPENVINO_DIR} MATCHES "2022.2")
    set(OPENVINO_VERSION "2022.2")
    add_definitions(-DOPENVINO_2022_2=1)
  elseif ($ENV{INTEL_OPENVINO_DIR} MATCHES "2022.3")
    set(OPENVINO_VERSION "2022.3")
    add_definitions(-DOPENVINO_2022_3=1)
  elseif ($ENV{INTEL_OPENVINO_DIR} MATCHES "2023.0")
    set(OPENVINO_VERSION "2023.0")
    add_definitions(-DOPENVINO_2023_0=1)
  elseif ($ENV{INTEL_OPENVINO_DIR} MATCHES "openvino")
    set(OPENVINO_VERSION "2023.0")
    add_definitions(-DOPENVINO_2023_0=1)
  else()
    message(FATAL_ERROR "Unsupported OpenVINO version: ${INTEL_OPENVINO_DIR}")
  endif()

  if (onnxruntime_USE_OPENVINO_GPU_FP32)
    add_definitions(-DOPENVINO_CONFIG_GPU_FP32=1)
  endif()

  if (onnxruntime_USE_OPENVINO_GPU_FP16)
    add_definitions(-DOPENVINO_CONFIG_GPU_FP16=1)
  endif()

  if (onnxruntime_USE_OPENVINO_CPU_FP32)
    add_definitions(-DOPENVINO_CONFIG_CPU_FP32=1)
  endif()

  if (onnxruntime_USE_OPENVINO_CPU_FP16)
    add_definitions(-DOPENVINO_CONFIG_CPU_FP16=1)
  endif()

  if (onnxruntime_USE_OPENVINO_VPUX_FP16)
    add_definitions(-DOPENVINO_CONFIG_VPUX_FP16=1)
  endif()

  if (onnxruntime_USE_OPENVINO_VPUX_U8)
    add_definitions(-DOPENVINO_CONFIG_VPUX_U8=1)
  endif()

  if (onnxruntime_USE_OPENVINO_GPU_FP32_NP)
    add_definitions(-DOPENVINO_CONFIG_GPU_FP32=1)
    add_definitions(-DOPENVINO_DISABLE_GRAPH_PARTITION=1)
  endif()

  if (onnxruntime_USE_OPENVINO_GPU_FP16_NP)
    add_definitions(-DOPENVINO_CONFIG_GPU_FP16=1)
    add_definitions(-DOPENVINO_DISABLE_GRAPH_PARTITION=1)
  endif()

  if (onnxruntime_USE_OPENVINO_CPU_FP32_NP)
    add_definitions(-DOPENVINO_CONFIG_CPU_FP32=1)
    add_definitions(-DOPENVINO_DISABLE_GRAPH_PARTITION=1)
  endif()

  if (onnxruntime_USE_OPENVINO_CPU_FP16_NP)
    add_definitions(-DOPENVINO_CONFIG_CPU_FP16=1)
    add_definitions(-DOPENVINO_DISABLE_GRAPH_PARTITION=1)
  endif()

  if (onnxruntime_USE_OPENVINO_VPUX_FP32_NP)
    add_definitions(-DOPENVINO_CONFIG_VPUX_FP32=1)
    add_definitions(-DOPENVINO_DISABLE_GRAPH_PARTITION=1)
  endif()

  if (onnxruntime_USE_OPENVINO_VPUX_FP16_NP)
    add_definitions(-DOPENVINO_CONFIG_VPUX_FP16=1)
    add_definitions(-DOPENVINO_DISABLE_GRAPH_PARTITION=1)
  endif()

  if (onnxruntime_USE_OPENVINO_HETERO)
    add_definitions(-DOPENVINO_CONFIG_HETERO=1)
    add_definitions(-DDEVICE_NAME="${onnxruntime_USE_OPENVINO_DEVICE}")
  endif()

  if (onnxruntime_USE_OPENVINO_MULTI)
    add_definitions(-DOPENVINO_CONFIG_MULTI=1)
    add_definitions(-DDEVICE_NAME="${onnxruntime_USE_OPENVINO_DEVICE}")
  endif()

  if(onnxruntime_USE_OPENVINO_AUTO)
    add_definitions(-DOPENVINO_CONFIG_AUTO=1)
    add_definitions(-DDEVICE_NAME="${onnxruntime_USE_OPENVINO_DEVICE}")
  endif()

  if($ENV{FIL_ENABLED})
    add_definitions(-DOPENVINO_FIL_ENABLED=1)
  endif()

endif()

if (onnxruntime_USE_VITISAI)
    set(CMAKE_MODULE_PATH "${CMAKE_MODULE_PATH};${CMAKE_CURRENT_LIST_DIR}")
endif()

set(ORT_BUILD_INFO "ORT Build Info: ")
find_package(Git)
if (Git_FOUND)
  execute_process(COMMAND ${GIT_EXECUTABLE} log -1 --format=%h
      OUTPUT_VARIABLE ORT_GIT_COMMIT)
  string(STRIP "${ORT_GIT_COMMIT}" ORT_GIT_COMMIT)
  execute_process(COMMAND ${GIT_EXECUTABLE} rev-parse --abbrev-ref HEAD
      OUTPUT_VARIABLE ORT_GIT_BRANCH)
  string(STRIP "${ORT_GIT_BRANCH}" ORT_GIT_BRANCH)
  string(APPEND ORT_BUILD_INFO "git-branch=${ORT_GIT_BRANCH}, git-commit-id=${ORT_GIT_COMMIT}, ")
endif()
string(APPEND ORT_BUILD_INFO "build type=${CMAKE_BUILD_TYPE}")
string(APPEND ORT_BUILD_INFO ", cmake cxx flags: ${CMAKE_CXX_FLAGS}")
configure_file(onnxruntime_config.h.in ${CMAKE_CURRENT_BINARY_DIR}/onnxruntime_config.h)
if (WIN32)
  configure_file(../requirements.txt.in ${CMAKE_CURRENT_BINARY_DIR}/Debug/requirements.txt)
  configure_file(../requirements.txt.in ${CMAKE_CURRENT_BINARY_DIR}/Release/requirements.txt)
  configure_file(../requirements.txt.in ${CMAKE_CURRENT_BINARY_DIR}/RelWithDebInfo/requirements.txt)
  configure_file(../requirements.txt.in ${CMAKE_CURRENT_BINARY_DIR}/MinSizeRel/requirements.txt)
else()
  configure_file(../requirements.txt.in ${CMAKE_CURRENT_BINARY_DIR}/requirements.txt)
endif()

if (onnxruntime_USE_CUDA)
  set(CMAKE_CUDA_RUNTIME_LIBRARY Shared)
  set(CMAKE_CUDA_STANDARD 17)
  if(onnxruntime_CUDNN_HOME)
    file(TO_CMAKE_PATH ${onnxruntime_CUDNN_HOME} onnxruntime_CUDNN_HOME)
  endif()
  if (NOT CMAKE_CUDA_ARCHITECTURES)
    if (CMAKE_LIBRARY_ARCHITECTURE STREQUAL "aarch64-linux-gnu")
      # Support for Jetson/Tegra ARM devices
      set(CMAKE_CUDA_FLAGS "${CMAKE_CUDA_FLAGS} -gencode=arch=compute_53,code=sm_53") # TX1, Nano
      set(CMAKE_CUDA_FLAGS "${CMAKE_CUDA_FLAGS} -gencode=arch=compute_62,code=sm_62") # TX2
      set(CMAKE_CUDA_FLAGS "${CMAKE_CUDA_FLAGS} -gencode=arch=compute_72,code=sm_72") # AGX Xavier, NX Xavier
      if (CMAKE_CUDA_COMPILER_VERSION VERSION_GREATER_EQUAL 11)
        set(CMAKE_CUDA_FLAGS "${CMAKE_CUDA_FLAGS} -gencode=arch=compute_87,code=sm_87") # AGX Orin, NX Orin
      endif()
    else()
      # the following compute capabilities are removed in CUDA 11 Toolkit
      if (CMAKE_CUDA_COMPILER_VERSION VERSION_LESS 11)
        set(CMAKE_CUDA_FLAGS "${CMAKE_CUDA_FLAGS} -gencode=arch=compute_30,code=sm_30") # K series
      endif()
      if (CMAKE_CUDA_COMPILER_VERSION VERSION_LESS 12)
        # 37, 50 still work in CUDA 11 but are marked deprecated and will be removed in future CUDA version.
        set(CMAKE_CUDA_FLAGS "${CMAKE_CUDA_FLAGS} -gencode=arch=compute_37,code=sm_37") # K80
        set(CMAKE_CUDA_FLAGS "${CMAKE_CUDA_FLAGS} -gencode=arch=compute_50,code=sm_50") # M series
      endif()
      set(CMAKE_CUDA_FLAGS "${CMAKE_CUDA_FLAGS} -gencode=arch=compute_52,code=sm_52") # M60
      set(CMAKE_CUDA_FLAGS "${CMAKE_CUDA_FLAGS} -gencode=arch=compute_60,code=sm_60") # P series
      set(CMAKE_CUDA_FLAGS "${CMAKE_CUDA_FLAGS} -gencode=arch=compute_70,code=sm_70") # V series
      set(CMAKE_CUDA_FLAGS "${CMAKE_CUDA_FLAGS} -gencode=arch=compute_75,code=sm_75") # T series
      if (CMAKE_CUDA_COMPILER_VERSION VERSION_GREATER_EQUAL 11)
        set(CMAKE_CUDA_FLAGS "${CMAKE_CUDA_FLAGS} -gencode=arch=compute_80,code=sm_80") # A series
      endif()
      if (CMAKE_CUDA_COMPILER_VERSION VERSION_GREATER_EQUAL 12)
        set(CMAKE_CUDA_FLAGS "${CMAKE_CUDA_FLAGS} -gencode=arch=compute_90,code=sm_90") # H series
      endif()
    endif()
  endif()
  set(CMAKE_CUDA_FLAGS "${CMAKE_CUDA_FLAGS} --expt-relaxed-constexpr")
  if (CMAKE_CUDA_COMPILER_VERSION VERSION_GREATER_EQUAL 11)
    set(CMAKE_CUDA_FLAGS "${CMAKE_CUDA_FLAGS} --Werror default-stream-launch")
  endif()
  if (NOT WIN32)
    list(APPEND CUDA_NVCC_FLAGS --compiler-options -fPIC)
  endif()
  # Options passed to cudafe
  set(CMAKE_CUDA_FLAGS "${CMAKE_CUDA_FLAGS} -Xcudafe \"--diag_suppress=bad_friend_decl\"")
  set(CMAKE_CUDA_FLAGS "${CMAKE_CUDA_FLAGS} -Xcudafe \"--diag_suppress=unsigned_compare_with_zero\"")
  set(CMAKE_CUDA_FLAGS "${CMAKE_CUDA_FLAGS} -Xcudafe \"--diag_suppress=expr_has_no_effect\"")

  if (onnxruntime_ENABLE_CUDA_LINE_NUMBER_INFO)
    add_compile_options("$<$<COMPILE_LANGUAGE:CUDA>:--generate-line-info>")
  endif()
endif()

if (onnxruntime_USE_TENSORRT)
  # needs to link with stdc++fs in Linux
  if (UNIX)
    if (NOT APPLE)
      set(FS_STDLIB stdc++fs)
    endif()
  endif()
  list(APPEND onnxruntime_EXTERNAL_LIBRARIES ${FS_STDLIB})
endif()

if (onnxruntime_USE_MIGRAPHX)
  if (WIN32)
    message(FATAL_ERROR "MIGraphX does not support build in Windows!")
  endif()
  set(AMD_MIGRAPHX_HOME ${onnxruntime_MIGRAPHX_HOME})
endif()

if (onnxruntime_ENABLE_MICROSOFT_INTERNAL)
  add_definitions(-DMICROSOFT_INTERNAL)
endif()

if (onnxruntime_USE_DML)
  if (NOT WIN32)
    message(FATAL_ERROR "The DirectML execution provider is only supported when building for Windows.")
  endif()

  include(dml)
endif()

if (onnxruntime_ENABLE_TRAINING_APIS)
  add_compile_definitions(ENABLE_TRAINING_CORE)
  add_compile_definitions(ENABLE_TRAINING_APIS)
endif()

if (onnxruntime_ENABLE_TRAINING_OPS)
  add_compile_definitions(ENABLE_TRAINING_OPS)
endif()

if (onnxruntime_ENABLE_CUDA_PROFILING)
  add_compile_definitions(ENABLE_CUDA_PROFILING)
endif()

if (onnxruntime_ENABLE_ROCM_PROFILING)
  add_compile_definitions(ENABLE_ROCM_PROFILING)
endif()

if (onnxruntime_ENABLE_TRAINING)
  add_compile_definitions(ENABLE_TRAINING_CORE)
  add_compile_definitions(ENABLE_STRIDED_TENSORS)
  add_compile_definitions(ENABLE_TRAINING)

  add_subdirectory(tensorboard EXCLUDE_FROM_ALL)
  list(APPEND onnxruntime_EXTERNAL_LIBRARIES tensorboard)
endif()

if (UNIX AND onnxruntime_USE_MPI)
  if (EXISTS "${onnxruntime_MPI_HOME}")
    set(MPI_HOME "${onnxruntime_MPI_HOME}")
  elseif (EXISTS "/bert_ort/openmpi")
    set(MPI_HOME "/bert_ort/openmpi")
  endif()

  find_package(MPI)

  if (MPI_CXX_FOUND)
    message( STATUS "MPI Version: ${MPI_CXX_VERSION}")
    message( STATUS "MPI (include: ${MPI_CXX_INCLUDE_DIRS}, library: ${MPI_CXX_LIBRARIES})" )
    mark_as_advanced(MPI_CXX_INCLUDE_DIRS MPI_CXX_LIBRARIES)
    list(APPEND onnxruntime_EXTERNAL_LIBRARIES ${MPI_CXX_LIBRARIES} ${MPI_CXX_LINK_FLAGS})
  else ()
    message(
          FATAL_ERROR
          "MPI is not found. Please define onnxruntime_MPI_HOME to specify the path of MPI. Otherwise, NCCL will be disabled."
        )
  endif()

  # Find NCCL and MPI
  if (onnxruntime_USE_NCCL AND MPI_CXX_FOUND)
    if (onnxruntime_USE_CUDA)
      set(NCCL_LIBNAME "nccl")
    elseif (onnxruntime_USE_ROCM)
      set(NCCL_LIBNAME "rccl")
    endif()
    find_path(NCCL_INCLUDE_DIR
      NAMES ${NCCL_LIBNAME}.h
      HINTS
      ${onnxruntime_NCCL_HOME}/include
      $ENV{CUDA_ROOT}/include)

    find_library(NCCL_LIBRARY
      NAMES ${NCCL_LIBNAME}
      HINTS
      ${onnxruntime_NCCL_HOME}/lib/x86_64-linux-gnu
      ${onnxruntime_NCCL_HOME}/lib
      $ENV{CUDA_ROOT}/lib64)

    include(FindPackageHandleStandardArgs)
    find_package_handle_standard_args(NCCL DEFAULT_MSG NCCL_INCLUDE_DIR NCCL_LIBRARY)

    if (NCCL_FOUND)
      set(NCCL_HEADER_FILE "${NCCL_INCLUDE_DIR}/${NCCL_LIBNAME}.h")
      message( STATUS "Determining NCCL version from the header file: ${NCCL_HEADER_FILE}" )
      file (STRINGS ${NCCL_HEADER_FILE} NCCL_MAJOR_VERSION_DEFINED
            REGEX "^[ \t]*#define[ \t]+NCCL_MAJOR[ \t]+[0-9]+.*$" LIMIT_COUNT 1)
      if (NCCL_MAJOR_VERSION_DEFINED)
        string (REGEX REPLACE "^[ \t]*#define[ \t]+NCCL_MAJOR[ \t]+" ""
                NCCL_MAJOR_VERSION ${NCCL_MAJOR_VERSION_DEFINED})
        message( STATUS "NCCL_MAJOR_VERSION: ${NCCL_MAJOR_VERSION}" )
      endif()
      file (STRINGS ${NCCL_HEADER_FILE} NCCL_MINOR_VERSION_DEFINED
            REGEX "^[ \t]*#define[ \t]+NCCL_MINOR[ \t]+[0-9]+.*$" LIMIT_COUNT 1)
      if (NCCL_MINOR_VERSION_DEFINED)
        string (REGEX REPLACE "^[ \t]*#define[ \t]+NCCL_MINOR[ \t]+" ""
                NCCL_MINOR_VERSION ${NCCL_MINOR_VERSION_DEFINED})
        message(STATUS "NCCL_MINOR_VERSION: ${NCCL_MINOR_VERSION}")
      endif()

      if (NCCL_MAJOR_VERSION_DEFINED AND NCCL_MINOR_VERSION_DEFINED)
        if ("${NCCL_MAJOR_VERSION}.${NCCL_MINOR_VERSION}" VERSION_GREATER_EQUAL "2.7")
          add_definitions(-DUSE_NCCL_P2P=1)
          message( STATUS "NCCL P2P is enabled for supporting ncclSend and ncclRecv." )
        endif()
      endif()

      set(NCCL_INCLUDE_DIRS ${NCCL_INCLUDE_DIR})
      set(NCCL_LIBRARIES ${NCCL_LIBRARY})
      message( STATUS "NCCL (include: ${NCCL_INCLUDE_DIRS}, library: ${NCCL_LIBRARIES})" )
      mark_as_advanced(NCCL_INCLUDE_DIRS NCCL_LIBRARIES)

      list(APPEND onnxruntime_EXTERNAL_LIBRARIES ${NCCL_LIBRARIES})


      add_definitions(-DORT_USE_NCCL=1)
      message( STATUS "NCCL is enabled in Linux GPU Build." )
    else ()
      set(onnxruntime_USE_NCCL OFF)
      message(
          FATAL_ERROR
          "NCCL is not found. Please use --nccl_home to specify the path of NCCL. Otherwise, NCCL is disabled."
        )
    endif()
  endif()
else()
  set(onnxruntime_USE_NCCL OFF)
  set(onnxruntime_USE_MPI OFF)
message( WARNING "MPI and NCCL disabled on Win build." )
endif()

if (onnxruntime_USE_MPI)
  add_definitions(-DUSE_MPI=1)
endif()

# Default version parts for Microsoft.AI.MachineLearning.dll, onnxruntime.dll, onnxruntime_providers_openvino.dll and onnxruntime_providers_shared.dll in non-ADO pipeline local builds
set(VERSION_MAJOR_PART   0 CACHE STRING "First part of numeric file/product version.")
set(VERSION_MINOR_PART   0 CACHE STRING "Second part of numeric file/product version.")
set(VERSION_BUILD_PART       0 CACHE STRING "Third part of numeric file/product version.")
set(VERSION_PRIVATE_PART     0 CACHE STRING "Fourth part of numeric file/product version.")
set(VERSION_STRING       "Internal Build" CACHE STRING "String representation of file/product version.")

if (WIN32)
  list(APPEND onnxruntime_EXTERNAL_LIBRARIES ${SYS_PATH_LIB})
  list(APPEND onnxruntime_EXTERNAL_LIBRARIES debug Dbghelp)
else()
  list(APPEND onnxruntime_EXTERNAL_LIBRARIES nsync::nsync_cpp)
  list(APPEND onnxruntime_EXTERNAL_LIBRARIES ${ICONV_LIB} ${CMAKE_DL_LIBS} Threads::Threads)
endif()

if (CMAKE_SYSTEM_NAME STREQUAL "Android")
  list(APPEND onnxruntime_EXTERNAL_LIBRARIES log)
endif()

# check if we need to link against librt on Linux
include(CheckLibraryExists)
include(CheckFunctionExists)
if ("${CMAKE_SYSTEM_NAME}" STREQUAL "Linux")
  check_library_exists(rt clock_gettime "time.h" HAVE_CLOCK_GETTIME)

  if (NOT HAVE_CLOCK_GETTIME)
    set(CMAKE_EXTRA_INCLUDE_FILES time.h)
    check_function_exists(clock_gettime HAVE_CLOCK_GETTIME)
    set(CMAKE_EXTRA_INCLUDE_FILES)
  else()
    list(APPEND onnxruntime_EXTERNAL_LIBRARIES rt)
  endif()
endif()


#Now the 'onnxruntime_EXTERNAL_LIBRARIES' variable should be sealed. It will be used in onnxruntime.cmake which will be included in the next.
#The order of the following targets matters. Right depends on left. If target A appears before target B. Then A.cmake can not use variables defined in B.cmake.
set(ONNXRUNTIME_CMAKE_FILES onnxruntime_flatbuffers onnxruntime_common onnxruntime_mlas onnxruntime_graph onnxruntime_framework onnxruntime_util onnxruntime_providers onnxruntime_optimizer onnxruntime_session ${ONNXRUNTIME_EAGER_CMAKE_FILE_NAME})

if (onnxruntime_USE_WINML)
  # WINML uses and depends on the shared lib.  Note:  You can build WINML without DML and you will get a
  # CPU only WINML
  if (NOT onnxruntime_BUILD_SHARED_LIB)
    message(
        FATAL_ERROR
        "Option onnxruntime_USE_WINML can only be used when onnxruntime_BUILD_SHARED_LIB is also enabled")
  endif()
  list(APPEND ONNXRUNTIME_CMAKE_FILES winml)
endif() # if (onnxruntime_USE_WINML)

if (onnxruntime_BUILD_SHARED_LIB OR onnxruntime_BUILD_APPLE_FRAMEWORK)
  if (onnxruntime_BUILD_APPLE_FRAMEWORK AND NOT ${CMAKE_SYSTEM_NAME} MATCHES "Darwin|iOS")
    message(FATAL_ERROR "onnxruntime_BUILD_APPLE_FRAMEWORK can only be enabled for macOS or iOS.")
  endif()
  list(APPEND ONNXRUNTIME_CMAKE_FILES onnxruntime)
endif()

if (onnxruntime_BUILD_JAVA)
  message(STATUS "Java Build is enabled")
  list(APPEND ONNXRUNTIME_CMAKE_FILES onnxruntime_java)
endif()

if (onnxruntime_BUILD_NODEJS)
  message(STATUS "Node.js Build is enabled")
  list(APPEND ONNXRUNTIME_CMAKE_FILES onnxruntime_nodejs)
endif()

if (onnxruntime_ENABLE_PYTHON)
  message(STATUS "Python Build is enabled")
  list(APPEND ONNXRUNTIME_CMAKE_FILES onnxruntime_python)
endif()

if (onnxruntime_BUILD_OBJC)
  message(STATUS "Objective-C Build is enabled")
  list(APPEND ONNXRUNTIME_CMAKE_FILES onnxruntime_objectivec)
endif()

if (onnxruntime_BUILD_UNIT_TESTS)
  list(APPEND ONNXRUNTIME_CMAKE_FILES onnxruntime_unittests)
endif()

if (onnxruntime_BUILD_WINML_TESTS)
  list(APPEND ONNXRUNTIME_CMAKE_FILES winml_unittests)
endif()

# onnxruntime_training depends on onnxruntime_unittests since onnxruntime_training.cmake uses a variable `TEST_SRC_DIR`
# that is defined in onnxruntime_unittests.cmake
if (onnxruntime_ENABLE_TRAINING)
  list(APPEND ONNXRUNTIME_CMAKE_FILES onnxruntime_training)
  if (onnxruntime_ENABLE_TRAINING_E2E_TESTS)
    list(APPEND ONNXRUNTIME_CMAKE_FILES onnxruntime_training_e2e_tests)
  endif()
endif()

if (onnxruntime_BUILD_CSHARP)
  message(STATUS "CSharp Build is enabled")
#  set_property(GLOBAL PROPERTY VS_DOTNET_TARGET_FRAMEWORK_VERSION "netstandard2.0")
  list(APPEND ONNXRUNTIME_CMAKE_FILES onnxruntime_csharp)
endif()

if (onnxruntime_BUILD_WEBASSEMBLY)
  message(STATUS "WebAssembly Build is enabled")
  list(APPEND ONNXRUNTIME_CMAKE_FILES onnxruntime_webassembly)

  if (onnxruntime_ENABLE_WEBASSEMBLY_OUTPUT_OPTIMIZED_MODEL)
    add_compile_definitions(ORT_ENABLE_WEBASSEMBLY_OUTPUT_OPTIMIZED_MODEL)
  endif()
endif()

if(onnxruntime_BUILD_KERNEL_EXPLORER)
  message(STATUS "Kernel Explorer Build is enabled")
  list(APPEND ONNXRUNTIME_CMAKE_FILES onnxruntime_kernel_explorer)
endif()

# When GDK_PLATFORM is set then WINAPI_FAMILY is defined in gdk_toolchain.cmake (along with other relevant flags/definitions).
if (WIN32 AND NOT GDK_PLATFORM)
  if (NOT CMAKE_CXX_STANDARD_LIBRARIES MATCHES kernel32.lib)
    # On onecore, link to the onecore build of the MSVC runtime
    get_filename_component(msvc_path "${CMAKE_C_COMPILER}/../../../.." ABSOLUTE)
    link_directories(BEFORE "${msvc_path}/lib/onecore/${onnxruntime_target_platform}")
    # The .lib files in the MSVC runtime have a DEFAULITLIB entry for onecore.lib, which in turn links to reverse forwarders.
    # We ignore that entry and use onecore_apiset.lib instead, since system components must not rely on reverse forwarders.
    add_link_options("/NODEFAULTLIB:onecore.lib")
  endif()
endif()

foreach(target_name ${ONNXRUNTIME_CMAKE_FILES})
  include(${target_name}.cmake)
endforeach()
if (UNIX)
  option(BUILD_PKGCONFIG_FILES "Build and install pkg-config files" ON)
else()
  option(BUILD_PKGCONFIG_FILES "Build and install pkg-config files" OFF)
endif()
if (BUILD_PKGCONFIG_FILES)
   configure_file(${CMAKE_CURRENT_SOURCE_DIR}/libonnxruntime.pc.cmake.in
    ${CMAKE_CURRENT_BINARY_DIR}/libonnxruntime.pc @ONLY)
  install( FILES  ${CMAKE_CURRENT_BINARY_DIR}/libonnxruntime.pc DESTINATION
    ${CMAKE_INSTALL_LIBDIR}/pkgconfig )
endif()

if (onnxruntime_BUILD_OPSCHEMA_LIB AND onnxruntime_ENABLE_TRAINING)
  # opschema library requires training ops as well
  include(onnxruntime_opschema_lib.cmake)
endif()

if (onnxruntime_DEBUG_NODE_INPUTS_OUTPUTS)
  add_compile_definitions(DEBUG_NODE_INPUTS_OUTPUTS)
endif()

if (onnxruntime_ENABLE_EXTERNAL_CUSTOM_OP_SCHEMAS)
  if (NOT CMAKE_SYSTEM_NAME STREQUAL "Linux")
    message(FATAL_ERROR "External custom operator schemas feature is only supported on Linux")
  endif()

  if (NOT ${ONNX_CUSTOM_PROTOC_EXECUTABLE} STREQUAL "")
    message(FATAL_ERROR "External custom operator schemas is not supported with the user specified protoc executable")
  endif()

  if (NOT onnxruntime_ENABLE_TRAINING)
    message(FATAL_ERROR "External custom operator schemas is supported only with --enable-training option")
  endif()

  add_custom_target(install_protobuf ALL DEPENDS ${PROTOBUF_LIB} protobuf::protoc)
  add_custom_command(
    TARGET install_protobuf
    COMMAND ${CMAKE_COMMAND} -DCMAKE_INSTALL_PREFIX=${CMAKE_CURRENT_BINARY_DIR} -P cmake_install.cmake
    WORKING_DIRECTORY ${CMAKE_CURRENT_BINARY_DIR}/external/protobuf/cmake
    COMMENT "Installing protobuf"
  )
endif()<|MERGE_RESOLUTION|>--- conflicted
+++ resolved
@@ -821,11 +821,7 @@
             if(onnxruntime_external_lib_include_dir MATCHES "^\\$")
               if(onnxruntime_external_lib_include_dir MATCHES "^\\$<BUILD_INTERFACE:([^>]+)>$")
                 string(REGEX REPLACE "^\\$<BUILD_INTERFACE:([^>]+)>$" "\\1" onnxruntime_external_lib_include_dir_cmake "${onnxruntime_external_lib_include_dir}")
-<<<<<<< HEAD
-                cmake_path(NATIVE_PATH onnxruntime_external_lib_include_dir_cmake NORMALIZE onnxruntime_external_lib_include_dir_native)                
-=======
                 cmake_path(NATIVE_PATH onnxruntime_external_lib_include_dir_cmake NORMALIZE onnxruntime_external_lib_include_dir_native)
->>>>>>> 1a73d618
                 target_compile_options(${target_name} PRIVATE "$<$<COMPILE_LANGUAGE:CXX,C>:/external:I${onnxruntime_external_lib_include_dir_native}>")
               endif()
             else()
@@ -851,9 +847,6 @@
       target_compile_options(${target_name} PRIVATE "$<$<COMPILE_LANGUAGE:CXX,C>:/external:I${CMAKE_CURRENT_BINARY_DIR}>" "$<$<COMPILE_LANGUAGE:CUDA>:SHELL:--compiler-options /external:I${CMAKE_CURRENT_BINARY_DIR}>")
       if (onnxruntime_ENABLE_STATIC_ANALYSIS)
         target_compile_options(${target_name} PRIVATE "$<$<COMPILE_LANGUAGE:CUDA>:SHELL:--compiler-options /analyze>" "$<$<COMPILE_LANGUAGE:CXX,C>:/analyze>")
-<<<<<<< HEAD
-        target_compile_options(${target_name} PRIVATE "$<$<COMPILE_LANGUAGE:CUDA>:SHELL:--compiler-options /analyze:external->" "$<$<COMPILE_LANGUAGE:CXX,C>:/analyze:external->")
-=======
         if (onnxruntime_REDIRECT_STATIC_ANALYSIS_OUTPUTS_TO_FILE)
           target_compile_options(${target_name} PRIVATE "$<$<COMPILE_LANGUAGE:CUDA>:SHELL:--compiler-options /analyze:autolog:ext.sarif>" "$<$<COMPILE_LANGUAGE:CXX,C>:/analyze:autolog:ext.sarif>")
         endif()
@@ -862,7 +855,6 @@
         # There are many such warnings from STL:
         # include\list(148): warning C6011: Dereferencing NULL pointer '_Mycont'. : Lines: 146, 147, 148 
         target_compile_options(${target_name} PRIVATE "$<$<COMPILE_LANGUAGE:CUDA>:SHELL:--compiler-options /wd6011>" )
->>>>>>> 1a73d618
       endif()
     else()
       # Enable warning
