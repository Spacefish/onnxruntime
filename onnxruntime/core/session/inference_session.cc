--- conflicted
+++ resolved
@@ -1983,14 +1983,8 @@
 #endif
 
       ORT_CHECK_AND_SET_RETVAL(utils::ExecuteGraph(*session_state_, feeds_fetches_manager, feeds, *p_fetches,
-<<<<<<< HEAD
                                                    session_options_.execution_mode,
                                                    run_options, run_logger));
-=======
-                                                   session_options_.execution_mode, run_options.terminate, run_logger,
-                                                   run_options.synchronize_execution_providers,
-                                                   run_options.only_execute_path_to_fetches));
->>>>>>> cd305a90
     }
     ORT_CATCH(const std::exception& e) {
       ORT_HANDLE_EXCEPTION([&]() {
