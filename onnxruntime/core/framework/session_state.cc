--- conflicted
+++ resolved
@@ -416,13 +416,7 @@
   // Try to resolve shapes for activations.
   for (auto& node_plan : exe_plan->execution_plan) {
     auto* node = graph_viewer_->GetNode(node_plan.node_index);
-<<<<<<< HEAD
     //allocate output
-=======
-    int output_start = node_index + static_cast<int>(node->InputDefs().size()) +
-                       static_cast<int>(node->ImplicitInputDefs().size());
-
->>>>>>> aa49e476
     for (int i = 0, end = static_cast<int>(node->OutputDefs().size()); i < end; ++i) {
       int ml_value_idx = NodeIndexInfo::kInvalidEntry;
       ort_value_name_idx_map_.GetIdx(node->OutputDefs()[i]->Name(), ml_value_idx);
@@ -478,11 +472,6 @@
   // Allocate all other activations.
   for (auto& node_plan : exe_plan->execution_plan) {
     auto* node = graph_viewer_->GetNode(node_plan.node_index);
-<<<<<<< HEAD
-=======
-    int output_start = node_index + static_cast<int>(node->InputDefs().size()) +
-                       static_cast<int>(node->ImplicitInputDefs().size());
->>>>>>> aa49e476
     //allocate output
     for (int i = 0, end = static_cast<int>(node->OutputDefs().size()); i < end; ++i) {
       int ml_value_idx = NodeIndexInfo::kInvalidEntry;
