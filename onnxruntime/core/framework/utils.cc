// Copyright (c) Microsoft Corporation. All rights reserved.
// Licensed under the MIT License.
#include "core/graph/onnx_protobuf.h"
#include "core/framework/utils.h"

#include <iomanip>

#include "core/graph/graph_viewer.h"
#include "core/framework/data_transfer_manager.h"
#include "core/framework/bfc_arena.h"
#include "core/framework/execution_frame.h"
#include "core/framework/stream_execution_context.h"
#include "core/framework/execution_providers.h"
#include "core/framework/feeds_fetches_manager.h"
#include "core/framework/kernel_def_builder.h"
#include "core/framework/kernel_registry_manager.h"
#include "core/framework/op_kernel_context_internal.h"
#include "core/framework/session_state.h"
#include "core/framework/sequential_executor.h"
#include "core/framework/tensorprotoutils.h"
#include "core/mlas/inc/mlas.h"
#include "core/framework/TensorSeq.h"
#ifdef USE_CLOUD
#include "core/framework/cloud_executor.h"
#endif
#ifdef ENABLE_TRAINING
#include "core/framework/partial_graph_execution_state.h"
#endif

#ifdef ENABLE_ATEN
#include "contrib_ops/cpu/aten_ops/aten_op_executor.h"
#endif

namespace onnxruntime {
namespace utils {
void* DefaultAlloc(size_t size) {
  return onnxruntime::AllocatorDefaultAlloc(size);
}

void DefaultFree(void* p) {
  onnxruntime::AllocatorDefaultFree(p);
}

void ConstructStrings(void* p_data, int64_t elements) {
  auto* ptr = static_cast<std::string*>(p_data);
  for (int64_t i = 0; i < elements; ++i) {
    new (ptr + i) std::string();
  }
}

void DestroyStrings(void* p_data, int64_t elements) {
  using string = std::string;
  auto* ptr = static_cast<std::string*>(p_data);
  for (int64_t i = 0; i < elements; i++)
    ptr[i].~string();
}

bool ProviderIsCpuBased(const std::string& provider_type) {
  return provider_type == onnxruntime::kCpuExecutionProvider ||
         provider_type == onnxruntime::kDnnlExecutionProvider ||
         provider_type == onnxruntime::kTvmExecutionProvider ||
         provider_type == onnxruntime::kVitisAIExecutionProvider ||
         provider_type == onnxruntime::kOpenVINOExecutionProvider ||
         provider_type == onnxruntime::kNnapiExecutionProvider ||
         provider_type == onnxruntime::kAclExecutionProvider ||
         provider_type == onnxruntime::kArmNNExecutionProvider ||
         provider_type == onnxruntime::kRknpuExecutionProvider ||
         provider_type == onnxruntime::kCoreMLExecutionProvider ||
         provider_type == onnxruntime::kSnpeExecutionProvider ||
         provider_type == onnxruntime::kXnnpackExecutionProvider ||
         provider_type == onnxruntime::utils::kInternalTestingExecutionProvider;
}

static common::Status AllocateHelper(const AllocatorPtr& allocator,
                                     Stream* target_stream,
                                     const OrtValue& source_mlvalue,
                                     OrtValue& target_mlvalue) {
  if (!allocator) {
    return Status(common::ONNXRUNTIME, common::FAIL, "invalid allocator.");
  }

  if (source_mlvalue.IsTensor()) {
    const Tensor& source_tensor = source_mlvalue.Get<Tensor>();
    if (allocator->Info().alloc_type == OrtArenaAllocator) {
      BFCArena* arena_ptr = static_cast<BFCArena*>(allocator.get());
      auto* stream_aware_alloc = StreamAwareArena::FromBFCArena(*arena_ptr);
      if (stream_aware_alloc && target_stream) {
        size_t len = Tensor::CalculateTensorStorageSize(source_tensor.DataType(), source_tensor.Shape());
        void* p_data = stream_aware_alloc->AllocOnStream(len, target_stream, nullptr);
        Tensor::InitOrtValue(source_tensor.DataType(),
                             source_tensor.Shape(),
                             p_data,
                             allocator, target_mlvalue);
      } else {
        Tensor::InitOrtValue(source_tensor.DataType(),
                             source_tensor.Shape(),
                             allocator, target_mlvalue);
      }
    } else {
      Tensor::InitOrtValue(source_tensor.DataType(),
                           source_tensor.Shape(),
                           allocator, target_mlvalue);
    }
  } else if (source_mlvalue.IsSparseTensor()) {
#if !defined(DISABLE_SPARSE_TENSORS)
    const SparseTensor& source_tensor = source_mlvalue.Get<SparseTensor>();
    SparseTensor::InitOrtValue(source_tensor.DataType(), source_tensor.DenseShape(), allocator, target_mlvalue);
#endif
  } else if (source_mlvalue.IsTensorSequence()) {
    const TensorSeq& source_tensor_seq = source_mlvalue.Get<TensorSeq>();
    auto target_tensor_seq = std::make_unique<TensorSeq>(source_tensor_seq.DataType());
    std::vector<Tensor> tensors;
    for (auto iter = source_tensor_seq.begin(); iter != source_tensor_seq.end(); ++iter) {
      tensors.emplace_back(iter->DataType(), onnxruntime::TensorShape(iter->Shape()), allocator);
    }
    target_tensor_seq->SetElements(std::move(tensors));
    auto ml_tensor_seq = DataTypeImpl::GetType<TensorSeq>();
    target_mlvalue.Init(target_tensor_seq.release(), ml_tensor_seq, ml_tensor_seq->GetDeleteFunc());
  } else {
    return ORT_MAKE_STATUS(ONNXRUNTIME, FAIL, "Unsupported OrtValue type.");
  }
  return Status::OK();
}

const std::string& GetNodeInputProviderType(const SessionState::NodeInfo& info) {
  // the input index will be std::numeric_limits<size_t>::max() if it's an implicit input to a control flow node.
  // the input will be processed fully when executing the subgraph that consumes the implicit input.
  bool implicit_input = info.index == std::numeric_limits<size_t>::max();

  // node may declare input_mem_type to be on CPU explicitly
  // skip implicit inputs as they don't have a valid 'index' value
  bool node_input_on_cpu = !implicit_input && info.kci && info.kci->kernel_def->IsInputOnCpu(info.index);

  // need a std::string that doesn't go away for kCpuExecutionProvider so we can return a reference.
  static const std::string cpu_execution_provider{onnxruntime::kCpuExecutionProvider};

  auto& required_provider_type = node_input_on_cpu ? cpu_execution_provider
                                                   : info.p_node->GetExecutionProviderType();

  return required_provider_type;
}

// Copy MLValue. Uses DataTransferManager for device copy if necessary. If copy_tensor_pairs/copy_sparse_pairs is provided,
// src/dst pairs that need a device copy are added to copy_pairs so copying can be batches by the DataTransferManager
// implementation for performance reasons.
static Status BatchOrCopyMLValue(const SessionState& session_state,
                                 const MLValueCopyInfo& copy_info,
                                 const OrtValue& source_mlvalue,
                                 OrtValue& target_mlvalue,
                                 Stream* stream,
#if !defined(DISABLE_SPARSE_TENSORS)
                                 std::vector<IDataTransfer::SrcDstPair>* copy_tensor_pairs = nullptr,
                                 std::vector<IDataTransfer::SparseSrcDstPair>* copy_sparse_pairs = nullptr)
#else
                                 std::vector<IDataTransfer::SrcDstPair>* copy_tensor_pairs = nullptr)
#endif
{
  // same device so direct copy
  if (copy_info.source_device == copy_info.target_device) {
    target_mlvalue = source_mlvalue;
    return Status::OK();
  }

  auto allocator = session_state.GetAllocator(copy_info.target_device);
  if (!target_mlvalue.IsAllocated()) {
    ORT_ENFORCE(allocator != nullptr, "Failed to find allocator for device ", copy_info.target_device.ToString());
    ORT_RETURN_IF_ERROR(utils::AllocateHelper(allocator, stream, source_mlvalue, target_mlvalue));
  }

  if (source_mlvalue.IsTensor()) {
    const auto& source_tensor = source_mlvalue.Get<Tensor>();
    Tensor* p_output_tensor = target_mlvalue.GetMutable<Tensor>();

    if (copy_tensor_pairs != nullptr) {
      copy_tensor_pairs->push_back({source_tensor, *p_output_tensor, stream});
    } else {
      ORT_RETURN_IF_ERROR(stream ? session_state.GetDataTransferMgr().CopyTensorAsync(source_tensor, *p_output_tensor, *stream) : session_state.GetDataTransferMgr().CopyTensor(source_tensor, *p_output_tensor));
    }
  } else if (source_mlvalue.IsSparseTensor()) {
#if !defined(DISABLE_SPARSE_TENSORS)
    const auto& source_tensor = source_mlvalue.Get<SparseTensor>();
    SparseTensor* p_output_tensor = target_mlvalue.GetMutable<SparseTensor>();
    if (copy_sparse_pairs != nullptr) {
      copy_sparse_pairs->push_back({source_tensor, *p_output_tensor, 0});
    } else {
      ORT_RETURN_IF_ERROR(session_state.GetDataTransferMgr().CopySparseTensor(source_tensor, *p_output_tensor));
    }
#endif
  } else if (source_mlvalue.IsTensorSequence()) {
    const TensorSeq& source_tensor_seq = source_mlvalue.Get<TensorSeq>();
    TensorSeq& target_tensor_seq = const_cast<TensorSeq&>(target_mlvalue.Get<TensorSeq>());
    size_t size = 0;
    while ((size = target_tensor_seq.Size()) < source_tensor_seq.Size()) {
      if (0 == size) {
        target_tensor_seq.SetType(source_tensor_seq.DataType());
      }
      const Tensor& source_tensor = source_tensor_seq.Get(size);
      std::unique_ptr<Tensor> target_tensor = std::make_unique<Tensor>(source_tensor.DataType(), source_tensor.Shape(), allocator);
      target_tensor_seq.Add(std::move(*target_tensor));
    }
    auto source_iter = source_tensor_seq.begin();
    auto target_iter = target_tensor_seq.begin();
    while (source_iter != source_tensor_seq.end() &&
           target_iter != target_tensor_seq.end()) {
      if (copy_tensor_pairs != nullptr) {
        copy_tensor_pairs->push_back({*source_iter, const_cast<Tensor&>(*target_iter), stream});
      } else {
        if (stream)
          ORT_RETURN_IF_ERROR(session_state.GetDataTransferMgr().CopyTensorAsync(*source_iter, const_cast<Tensor&>(*target_iter), *stream));
        else
          ORT_RETURN_IF_ERROR(session_state.GetDataTransferMgr().CopyTensor(*source_iter, const_cast<Tensor&>(*target_iter)));
      }
      ++source_iter;
      ++target_iter;
    }  // while
  } else {
    return ORT_MAKE_STATUS(ONNXRUNTIME, FAIL, "Unsupported OrtValue type to copy between device.");
  }

  return Status::OK();
}  // namespace utils

static bool HaveCpuExecutionProvidersOnly(const ExecutionProviders& execution_providers) {
  for (const auto& execution_provider : execution_providers) {
    if (!ProviderIsCpuBased(execution_provider->Type())) {
      return false;
    }
  }

  return true;
}

static const OrtMemoryInfo& FindMemoryInfoForValue(const OrtValueNameIdxMap& map,
                                                   const SequentialExecutionPlan& plan,
                                                   std::string_view name) {
  int idx = -1;
  auto status = map.GetIdx(name, idx);
  ORT_THROW_IF_ERROR(status);

  const auto& location = plan.GetLocation(idx);
  return location;
}

const OrtMemoryInfo& FindMemoryInfoForValue(const SessionState& session_state,
                                            std::string_view name) {
  const auto* exec_plan_ptr = session_state.GetExecutionPlan();
  ORT_ENFORCE(exec_plan_ptr);

  return FindMemoryInfoForValue(session_state.GetOrtValueNameIdxMap(), *exec_plan_ptr, name);
}

// get the target device info for the node consuming each input provided in the feeds.
// source_device info is not known until runtime
static common::Status CalculateStaticCopyInfoForFeed(const SessionState& session_state,
                                                     const std::string& input_name,
                                                     MLValueCopyInfo& copy_info) {
  InlinedVector<SessionState::NodeInfo> node_info_vec;
#ifdef ENABLE_TRAINING
  if (session_state.GetInputNodeInfo(input_name, node_info_vec) == Status::OK()) {
#else
  ORT_RETURN_IF_ERROR(session_state.GetInputNodeInfo(input_name, node_info_vec));
#endif
    const auto& node_info = node_info_vec.front();  // all consumers of a feed have the same device so first entry is fine

    if (node_info.p_node == nullptr) {
      // ignore dummy entry for an input that we didn't find a use of in the graph.
      return Status::OK();
    }

    copy_info.target_device = *node_info.device;

#ifdef ENABLE_TRAINING
  } else {
    // This input might be for an intermediate tensor for partial graph execution.
    const auto* exec_plan = session_state.GetExecutionPlan();
    const auto& name_to_id = session_state.GetOrtValueNameIdxMap();
    int index;
    ORT_RETURN_IF_ERROR(name_to_id.GetIdx(input_name, index));
    const auto& device = exec_plan->GetLocation(index).device;
    copy_info.target_device = device;
  }
#endif

  return Status::OK();
}

static common::Status CalculateStaticCopyInfoForFeeds(const SessionState& session_state,
                                                      gsl::span<const std::string> feed_names,
                                                      std::vector<MLValueCopyInfo>& copy_info) {
  for (size_t idx = 0, end = feed_names.size(); idx < end; ++idx) {
    ORT_RETURN_IF_ERROR(CalculateStaticCopyInfoForFeed(session_state, feed_names[idx], copy_info[idx]));
  }

  return Status::OK();
}

// get the source device info for the node producing each output that we will return in the fetches.
// target device info is not known until runtime.
static common::Status CalculateStaticCopyInfoForFetches(const SessionState& session_state,
                                                        gsl::span<const std::string> fetch_names,
                                                        std::vector<MLValueCopyInfo>& copy_info) {
  for (size_t idx = 0, end = fetch_names.size(); idx < end; ++idx) {
    const std::string& output_name = fetch_names[idx];

    const auto& info = FindMemoryInfoForValue(session_state, output_name);
    copy_info[idx].source_device = info.device;

    // If for some reason using just the device from the allocation plan isn't enough, the following
    // would use the NodeInfo from the node producing the output
    //
    // std::vector<SessionState::NodeInfo> node_info_vec;
    // auto status = session_state.GetOutputNodeInfo(output_name, node_info_vec);
    // if (status.IsOK()) {
    //  const auto& node_info = node_info_vec.front();  // only one entry as only one node can produce a given output
    //  copy_info[idx].source_device = *node_info.device;
    //} else {
    //  // edge case where an initializer directly provides output so no NodeInfo involved
    //  const auto& info = FindMemoryInfoForValue(session_state, output_name);
    //  copy_info[idx].source_device = info.device;
    //}
  }

  return Status::OK();
}

common::Status InitializeFeedFetchCopyInfo(const SessionState& session_state,
                                           FeedsFetchesManager& feeds_fetches_manager) {
  // if we only have CPU based EPs we can skip all the copy logic
  auto cpu_only = HaveCpuExecutionProvidersOnly(session_state.GetExecutionProviders());

  if (cpu_only) {
    feeds_fetches_manager.SetDeviceCopyChecks(DeviceCopyCheck::NoCopy, DeviceCopyCheck::NoCopy);
  } else {
    // setup all the static info about where the graph inputs and outputs are located
    auto info = feeds_fetches_manager.GetFeedsFetchesInfo();
    auto& feed_copy_info = feeds_fetches_manager.GetMutableFeedsDeviceCopyInfo();
    auto& fetch_copy_info = feeds_fetches_manager.GetMutableFetchesDeviceCopyInfo();
    ORT_RETURN_IF_ERROR(utils::CalculateStaticCopyInfoForFeeds(session_state, info.feed_names, feed_copy_info));
    ORT_RETURN_IF_ERROR(utils::CalculateStaticCopyInfoForFetches(session_state, info.output_names, fetch_copy_info));
  }

  return Status::OK();
}

// update the allocation_provider in the copy info based on the actual feeds
static bool FinalizeCopyInfoForFeeds(gsl::span<const OrtDevice> feed_locations,
                                     std::vector<MLValueCopyInfo>& copy_info) {
  ORT_ENFORCE(feed_locations.size() == copy_info.size());
  bool copy_needed = false;

  for (size_t i = 0, end = feed_locations.size(); i < end; ++i) {
    copy_info[i].source_device = feed_locations[i];

    if (copy_info[i].source_device != copy_info[i].target_device) {
      copy_needed = true;
    }
  }

  return copy_needed;
}

static bool FinalizeCopyInfoForFetches(gsl::span<const OrtMemoryInfo* const>& fetch_alloc_info,
                                       std::vector<MLValueCopyInfo>& copy_info) {
  ORT_ENFORCE(fetch_alloc_info.size() == copy_info.size());
  bool copy_needed = false;

  auto num_outputs = fetch_alloc_info.size();
  for (size_t i = 0; i < num_outputs; ++i) {
    const OrtMemoryInfo* alloc_info = fetch_alloc_info[i];

    if (alloc_info != nullptr) {
      copy_info[i].target_device = alloc_info->device;
    }

    if (copy_info[i].source_device != copy_info[i].target_device) {
      copy_needed = true;
    }
  }

  return copy_needed;
}

// Finalize the copy info using the OrtDevice and OrtMemoryInfo for the feeds and fetches
// This can be used by control flow nodes prior to the execution of the overall graph.
void FinalizeFeedFetchCopyInfo(FeedsFetchesManager& feeds_fetches_manager,
                               gsl::span<const OrtDevice> feed_locations,
                               gsl::span<const OrtMemoryInfo* const> fetch_alloc_info) {
  if (feeds_fetches_manager.GetDeviceCopyChecks().status == DeviceCopyCheck::NoCopy)
    return;

  bool need_copy = FinalizeCopyInfoForFeeds(feed_locations, feeds_fetches_manager.GetMutableFeedsDeviceCopyInfo());
  DeviceCopyCheck input_copy = need_copy ? DeviceCopyCheck::Copy : DeviceCopyCheck::NoCopy;

  need_copy = FinalizeCopyInfoForFetches(fetch_alloc_info, feeds_fetches_manager.GetMutableFetchesDeviceCopyInfo());
  DeviceCopyCheck output_copy = need_copy ? DeviceCopyCheck::Copy : DeviceCopyCheck::NoCopy;

  feeds_fetches_manager.SetDeviceCopyChecks(input_copy, output_copy);
}

// Finalize the copy info using the OrtValue instances for the feeds and fetches
static void FinalizeFeedFetchCopyInfo(FeedsFetchesManager& feeds_fetches_manager,
                                      gsl::span<const OrtValue> feeds,
                                      std::vector<OrtValue>& fetches) {
  if (feeds_fetches_manager.GetDeviceCopyChecks().status == DeviceCopyCheck::NoCopy)
    return;

  auto num_inputs = feeds.size();
  auto num_outputs = feeds_fetches_manager.GetFeedsFetchesInfo().output_names.size();

  std::vector<OrtDevice> feed_locations(num_inputs);
  std::vector<const OrtMemoryInfo*> fetch_alloc_info(num_outputs, nullptr);

  for (size_t i = 0; i < num_inputs; ++i) {
    const auto& feed = feeds[i];
    if (feed.IsTensor()) {
      feed_locations[i] = feed.Get<Tensor>().Location().device;
    } else if (feed.IsTensorSequence()) {
      const auto& tensor_seq = feed.Get<TensorSeq>();
      if (tensor_seq.Size() != std::size_t{0}) {
        feed_locations[i] = tensor_seq.Get(0).Location().device;
      }
    } else if (feed.IsSparseTensor()) {
#if !defined(DISABLE_SPARSE_TENSORS)
      feed_locations[i] = feed.Get<SparseTensor>().Location().device;
#endif
    }
  }

  // create default instances if needed
  fetches.resize(num_outputs);

  for (size_t i = 0; i < num_outputs; ++i) {
    const auto& fetch = fetches[i];
    if (fetch.IsAllocated()) {
      if (fetch.IsTensor()) {
        fetch_alloc_info[i] = &fetch.Get<Tensor>().Location();
      } else if (fetch.IsTensorSequence()) {
        const auto& tensor_seq = fetch.Get<TensorSeq>();
        if (tensor_seq.Size() != std::size_t{0}) {
          fetch_alloc_info[i] = &tensor_seq.Get(0).Location();
        }
      } else if (fetch.IsSparseTensor()) {
#if !defined(DISABLE_SPARSE_TENSORS)
        fetch_alloc_info[i] = &fetch.Get<SparseTensor>().Location();
#endif
      }
    }
  }

  FinalizeFeedFetchCopyInfo(feeds_fetches_manager, feed_locations, fetch_alloc_info);
}

static common::Status CopyInputsAcrossDevices(const SessionState& session_state,
                                              gsl::span<const OrtValue> orig_feeds,
                                              std::vector<OrtValue>& new_feeds,
                                              gsl::span<const MLValueCopyInfo> copy_info,
                                              gsl::span<Stream* const> feed_streams) {
  size_t num_feeds = orig_feeds.size();
  ORT_ENFORCE(copy_info.size() == num_feeds);
  ORT_ENFORCE(feed_streams.size() == num_feeds);

  new_feeds.resize(num_feeds);
  std::vector<IDataTransfer::SrcDstPair> batched_data_transfers;
#if !defined(DISABLE_SPARSE_TENSORS)
  std::vector<IDataTransfer::SparseSrcDstPair> batched_sparse_data_transfers;
#endif

  for (size_t idx = 0; idx < num_feeds; ++idx) {
#if !defined(DISABLE_SPARSE_TENSORS)
    ORT_RETURN_IF_ERROR(BatchOrCopyMLValue(session_state, copy_info[idx], orig_feeds[idx], new_feeds[idx],
                                           feed_streams[idx],
                                           &batched_data_transfers, &batched_sparse_data_transfers));
#else
    ORT_RETURN_IF_ERROR(BatchOrCopyMLValue(session_state, copy_info[idx], orig_feeds[idx], new_feeds[idx],
                                           feed_streams[idx],
                                           &batched_data_transfers));
#endif
  }

  if (!batched_data_transfers.empty()) {
    ORT_RETURN_IF_ERROR(session_state.GetDataTransferMgr().CopyTensors(batched_data_transfers));
  }

#if !defined(DISABLE_SPARSE_TENSORS)
  if (!batched_sparse_data_transfers.empty()) {
    ORT_RETURN_IF_ERROR(session_state.GetDataTransferMgr().CopySparseTensors(batched_sparse_data_transfers));
  }
#endif

  // flush the stream to make sure the inputs are ready before launch the inference.
  // TODO: this sync is because the graph inputs can be consumed by multiple stream,
  // but we can only place the MemCpyAsync on one of the stream. Ideally we should make
  // other stream wait on the event of the memory copy stream, instead of host sync stream.
  for (auto* stream : feed_streams) {
    if (stream)
      stream->Flush();
  }
  return Status::OK();
}

// public method to do a single copy. used by external partners
common::Status CopyOneInputAcrossDevices(const SessionState& session_state, const std::string& input_name,
                                         const OrtValue& orig_mlvalue, OrtValue& new_mlvalue) {
  if (!orig_mlvalue.IsTensor() && !orig_mlvalue.IsSparseTensor()) {
    new_mlvalue = orig_mlvalue;
    return Status::OK();
  }

  MLValueCopyInfo copy_info;
  // Sets copy_info.target_device.
  ORT_RETURN_IF_ERROR(CalculateStaticCopyInfoForFeed(session_state, input_name, copy_info));
#if !defined(DISABLE_SPARSE_TENSORS)
  copy_info.source_device = (orig_mlvalue.IsTensor())
                                ? orig_mlvalue.Get<Tensor>().Location().device
                                : orig_mlvalue.Get<SparseTensor>().Location().device;
#else
  copy_info.source_device = orig_mlvalue.Get<Tensor>().Location().device;
#endif

  // copy_info.target_device is not set leaving to be equal to CPU.
  return BatchOrCopyMLValue(session_state, copy_info, orig_mlvalue, new_mlvalue, nullptr);
}

static common::Status CopyOutputsAcrossDevices(const SessionState& session_state,
                                               gsl::span<const OrtValue> fetches,
                                               std::vector<OrtValue>& user_fetches,
                                               gsl::span<const MLValueCopyInfo> copy_info,
                                               gsl::span<Stream* const> fetch_streams) {
  auto num_outputs = fetches.size();
  user_fetches.resize(num_outputs);

  std::vector<IDataTransfer::SrcDstPair> batched_data_transfers;
#if !defined(DISABLE_SPARSE_TENSORS)
  std::vector<IDataTransfer::SparseSrcDstPair> batched_sparse_data_transfers;
#endif

  for (size_t idx = 0; idx < num_outputs; ++idx) {
#if !defined(DISABLE_SPARSE_TENSORS)
    ORT_RETURN_IF_ERROR(BatchOrCopyMLValue(session_state, copy_info[idx], fetches[idx], user_fetches[idx], fetch_streams[idx],
                                           &batched_data_transfers, &batched_sparse_data_transfers));
#else
    ORT_RETURN_IF_ERROR(BatchOrCopyMLValue(session_state, copy_info[idx], fetches[idx], user_fetches[idx], fetch_streams[idx],
                                           &batched_data_transfers));
#endif
  }

  if (!batched_data_transfers.empty()) {
    ORT_RETURN_IF_ERROR(session_state.GetDataTransferMgr().CopyTensors(batched_data_transfers));
  }

#if !defined(DISABLE_SPARSE_TENSORS)
  if (!batched_sparse_data_transfers.empty()) {
    ORT_RETURN_IF_ERROR(session_state.GetDataTransferMgr().CopySparseTensors(batched_sparse_data_transfers));
  }
#endif

  return Status::OK();
}

<<<<<<< HEAD
static common::Status ExecuteGraphImpl(const SessionState& session_state,
                                       const FeedsFetchesManager& feeds_fetches_manager,
                                       gsl::span<const OrtValue> feeds, std::vector<OrtValue>& fetches,
                                       const std::unordered_map<size_t, IExecutor::CustomAllocator>& fetch_allocators,
                                       ExecutionMode execution_mode, const bool& terminate_flag,
                                       const logging::Logger& logger, const bool only_execute_path_to_fetches = false) {
  // avoid memory allocations
  IExecutor* p_exec = nullptr;
  std::optional<SequentialExecutor> seq_executor;
  std::optional<ParallelExecutor> par_executor;
  if (execution_mode == ExecutionMode::ORT_SEQUENTIAL) {
    seq_executor.emplace(terminate_flag, only_execute_path_to_fetches);
    p_exec = &seq_executor.value();
  } else if (execution_mode == ExecutionMode::ORT_PARALLEL) {
    auto* p_inter_op_thread_pool = session_state.GetInterOpThreadPool();
    if (!p_inter_op_thread_pool) {
      LOGS(logger, WARNING) << "Only one thread was configured for parallel execution. Hence will use sequential execution.";
      seq_executor.emplace(terminate_flag, only_execute_path_to_fetches);
      p_exec = &seq_executor.value();
    } else {
      par_executor.emplace(session_state, terminate_flag);
      p_exec = &par_executor.value();
=======
#ifdef ENABLE_STREAM
struct DeviceStreamCollectionHolder {
  DeviceStreamCollectionHolder(const SessionState& session_state) : session_state_(session_state),
                                                                    p_(session_state.AcquireDeviceStreamCollection()) {
  }

  ~DeviceStreamCollectionHolder() {
    session_state_.RecycleDeviceStreamCollection(std::move(p_));
  }

  const SessionState& session_state_;
  std::unique_ptr<DeviceStreamCollection> p_;
};

static void UpdateWithParentStream(DeviceStreamCollection& device_stream_collection,
                                   Stream* parent_stream) {
  if (parent_stream) {
    // TODO: in theory, we should make current subgraph's stream depends on parent stream.
    // but in current code structure, it causing issues with the resource sharing and stream
    // lifetime. it also may cause additional cost of stream sync for single stream case.
    // In first phase, let's just put all the subgraph execution on the parent stream.
    for (size_t i = 0; i < device_stream_collection.NumStreams(); ++i) {
      auto* stream = device_stream_collection.GetStream(i);
      if (stream) {
        // if current logic stream is not on the same EP instance as parent stream
        // and the EP instance does have async streams (not EP like CPU)
        // throw error as we don't have the code to setup the dependency at this moment.
        if (stream->GetDevice() != parent_stream->GetDevice()) {
          ORT_THROW("Subgraph has nodes running on device: ", stream->GetDevice().Type(),
                    " while parent graph node running on device: ", parent_stream->GetDevice().Type(),
                    ", this is not supported yet.");
        }
        device_stream_collection.SetDeviceStream(i, parent_stream);
      }
>>>>>>> cd305a90
    }
  }
}
#endif

static common::Status
ExecuteGraphImpl(const SessionState& session_state,
                 const FeedsFetchesManager& feeds_fetches_manager,
                 gsl::span<const OrtValue> feeds, std::vector<OrtValue>& fetches,
                 const std::unordered_map<size_t, IExecutor::CustomAllocator>& fetch_allocators,
                 ExecutionMode execution_mode, const bool& terminate_flag,
                 const logging::Logger& logger,
#ifdef ENABLE_STREAM
                 DeviceStreamCollection& device_stream_collection,
#endif
                 const bool only_execute_path_to_fetches = false,
                 Stream* parent_stream = nullptr) {
  const auto& feeds_fetches_info = feeds_fetches_manager.GetFeedsFetchesInfo();
  const auto& device_copy_checks = feeds_fetches_manager.GetDeviceCopyChecks();
#ifdef ENABLE_STREAM
  auto* execution_plan = session_state.GetExecutionPlan();
  UpdateWithParentStream(device_stream_collection, parent_stream);
#else
  ORT_UNUSED_PARAMETER(parent_stream);
#endif

  bool is_subgraph = session_state.GetGraphViewer().ParentNode() != nullptr;
  // in following two cases, we execute the workload in main thread:
  // 1. execution mode is sequential.
  // 2. execute a subgraph. Because in current implmentation, the execute of subgraph is launched through parent kernel.
  //    the parent kernel will occupy a thread in thread pool. if we use multiple threads to execute subgraph, it may cause
  //    deadlock when we reach the limitation of thread pool.
  bool single_thread_mode = execution_mode == ExecutionMode::ORT_SEQUENTIAL || is_subgraph;
#ifdef ENABLE_TRAINING
  single_thread_mode = true;
#endif

  // see if we can skip copies due to the types of execution providers available
  if (device_copy_checks.status == DeviceCopyCheck::NoCopy) {
    // no device copies are needed so simple execute
    auto status = (ExecuteThePlan(session_state,
                                       feeds_fetches_info.feeds_mlvalue_idxs, feeds,
                                       feeds_fetches_info.fetches_mlvalue_idxs, fetches, fetch_allocators,
                                       logger,
#ifdef ENABLE_STREAM
                                       device_stream_collection,
#endif
                                       terminate_flag,
                                       only_execute_path_to_fetches,
                                       // single thread mode
                                       single_thread_mode));
    ORT_RETURN_IF_ERROR(status);
  } else {
    auto feeds_to_use = feeds;
    std::vector<OrtValue>* p_fetches = &fetches;
    std::vector<OrtValue> device_feeds;
    std::vector<OrtValue> device_fetches;

    if (device_copy_checks.input_copy_needed == DeviceCopyCheck::Copy) {
      const auto& feed_copy_info = feeds_fetches_manager.GetFeedsDeviceCopyInfo();
      InlinedVector<Stream*> feed_streams;
      feed_streams.reserve(feed_copy_info.size());
      // TODO: we can pre-calculate the stream index for graph inputs in execution plan
#ifdef ENABLE_STREAM
      for (auto& copy_info : feed_copy_info) {

        auto& device = copy_info.target_device;
        auto streams = device_stream_collection.GetStreams();
        bool found = false;
        for (auto* stream : streams) {
          if (stream && stream->GetDevice().Type() == device.Type()) {
            feed_streams.push_back(stream);
            found = true;
            break;
          }
        }
        if (!found)
          feed_streams.push_back(nullptr);
      }
#else
      for (size_t i = 0; i < feed_copy_info.size(); ++i) {
        feed_streams.push_back(nullptr);
      }
#endif
      ORT_RETURN_IF_ERROR(CopyInputsAcrossDevices(session_state, feeds, device_feeds, feed_copy_info, feed_streams));
      feeds_to_use = device_feeds;
    }

    auto num_outputs = fetches.size();
    const auto& fetch_copy_info = feeds_fetches_manager.GetFetchesDeviceCopyInfo();

    if (device_copy_checks.output_copy_needed == DeviceCopyCheck::Copy) {
      // need intermediate fetches. use pre-allocated fetches where possible.
      device_fetches.reserve(num_outputs);

      for (size_t i = 0; i < num_outputs; ++i) {
        if (fetch_copy_info[i].source_device == fetch_copy_info[i].target_device && fetches[i].IsAllocated()) {
          device_fetches.push_back(fetches[i]);
        } else {
          // use temporary value
          device_fetches.push_back({});
        }
      }

      p_fetches = &device_fetches;
    }

    // no device copies are needed so simple execute
    auto status = (ExecuteThePlan(session_state,
                                       feeds_fetches_info.feeds_mlvalue_idxs, feeds_to_use,
                                       feeds_fetches_info.fetches_mlvalue_idxs, *p_fetches, fetch_allocators,
                                       logger,
#ifdef ENABLE_STREAM
                                       device_stream_collection,
#endif
                                       terminate_flag,
                                       only_execute_path_to_fetches,
                                       single_thread_mode));
    ORT_RETURN_IF_ERROR(status);
    InlinedVector<Stream*> fetches_streams;
    fetches_streams.reserve(feeds_fetches_info.fetches_mlvalue_idxs.size());
#ifdef ENABLE_STREAM
    auto& value_to_stream_map = execution_plan->value_to_stream_map;
    for (auto fetch_idx : feeds_fetches_info.fetches_mlvalue_idxs) {
      auto it = value_to_stream_map.find(fetch_idx);
      if (it != value_to_stream_map.end()) {
        fetches_streams.push_back(device_stream_collection.GetStream(it->second));
      } else {
        // for subgraph, it is possible the graph is empty,
        // the fetches are come from parent graph.
        fetches_streams.push_back(parent_stream);
      }
    }
#else
    for (size_t i = 0; i < feeds_fetches_info.fetches_mlvalue_idxs.size(); ++i) {
      fetches_streams.push_back(nullptr);
    }
#endif


    if (device_copy_checks.output_copy_needed == DeviceCopyCheck::Copy) {
      ORT_RETURN_IF_ERROR(CopyOutputsAcrossDevices(session_state, *p_fetches, fetches, fetch_copy_info, fetches_streams));
    }
  }
  return Status::OK();
}

common::Status ExecuteGraph(const SessionState& session_state,
                            FeedsFetchesManager& feeds_fetches_manager,
                            gsl::span<const OrtValue> feeds, std::vector<OrtValue>& fetches,
                            ExecutionMode execution_mode, const bool& terminate_flag,
                            const logging::Logger& logger, bool sync_execution_provider,
                            bool only_execute_path_to_fetches,
                            Stream* parent_stream) {
  ORT_RETURN_IF_ERROR(utils::InitializeFeedFetchCopyInfo(session_state, feeds_fetches_manager));

  // finalize the copy info using the provided feeds and fetches. will update device_copy_checks in the background
  FinalizeFeedFetchCopyInfo(feeds_fetches_manager, feeds, fetches);
#ifdef ENABLE_STREAM
  DeviceStreamCollectionHolder device_stream_collection_holder(session_state);
  DeviceStreamCollection& device_stream_collection = *device_stream_collection_holder.p_;
  auto retval = ExecuteGraphImpl(session_state, feeds_fetches_manager, feeds, fetches, {},
                                 execution_mode, terminate_flag, logger,
                                 device_stream_collection,
                                 only_execute_path_to_fetches,
                                 parent_stream);
  ORT_CHECK_AND_SET_RETVAL(device_stream_collection.CleanUp(sync_execution_provider));
  return retval;
#else
  ORT_UNUSED_PARAMETER(sync_execution_provider);
  return ExecuteGraphImpl(session_state, feeds_fetches_manager, feeds, fetches, {},
                          execution_mode, terminate_flag, logger,
                          only_execute_path_to_fetches,
                          parent_stream);
#endif
}

common::Status ExecuteGraph(const SessionState& session_state,
                            FeedsFetchesManager& feeds_fetches_manager,
                            gsl::span<const OrtValue> feeds, std::vector<OrtValue>& fetches,
                            ExecutionMode execution_mode, const RunOptions& run_options,
                            const logging::Logger& logger) {
#ifdef USE_CLOUD
  if (run_options.config_options.configurations.count("use_cloud") &&
      run_options.config_options.configurations.at("use_cloud") != "0") {
    if (!session_state.GetExecutionProviders().Get(onnxruntime::kCloudExecutionProvider)) {
      return ORT_MAKE_STATUS(ONNXRUNTIME, FAIL, "CloudEP not enabled to do inferencing");
    }
    CloudExecutor cloud_executor(run_options.config_options.configurations);
    const auto& feeds_fetches_info = feeds_fetches_manager.GetFeedsFetchesInfo();
    return cloud_executor.Execute(session_state,
                                  feeds_fetches_info.feeds_mlvalue_idxs, feeds,
                                  feeds_fetches_info.fetches_mlvalue_idxs, fetches, {},
                                  logger);
  }
#endif
  return ExecuteGraph(session_state,
                      feeds_fetches_manager,
                      feeds, fetches,
                      execution_mode,
                      run_options.terminate,
                      logger,
                      run_options.only_execute_path_to_fetches);
}

#ifdef ENABLE_TRAINING
common::Status ExecutePartialGraphImpl(const SessionState& session_state, FeedsFetchesManager& feeds_fetches_manager,
                                       gsl::span<const OrtValue> feeds, std::vector<OrtValue>& fetches,
                                       const logging::Logger& logger, PartialGraphExecutionState& state,
                                       const OrtValueCachePtr& cache, const bool& terminate_flag,
                                       DeviceStreamCollection& device_stream_collection,
                                       Stream* parent_stream) {
  // finalize the copy info using the provided feeds and fetches. will update device_copy_checks in the background
  FinalizeFeedFetchCopyInfo(feeds_fetches_manager, feeds, fetches);
  const auto& feeds_fetches_info = feeds_fetches_manager.GetFeedsFetchesInfo();
  const auto& device_copy_checks = feeds_fetches_manager.GetDeviceCopyChecks();
  // always use single_stream mode for training, to have a stable execution order
  bool single_thread_mode = true;

  auto* execution_plan = session_state.GetExecutionPlan();

  UpdateWithParentStream(device_stream_collection, parent_stream);

  // see if we can skip copies due to the types of execution providers available
  if (device_copy_checks.status == DeviceCopyCheck::NoCopy) {
    // no device copies are needed so simple execute
    ORT_RETURN_IF_ERROR(PartialExecuteThePlan(session_state,
                                              feeds_fetches_info.feeds_mlvalue_idxs, feeds,
                                              feeds_fetches_info.fetches_mlvalue_idxs, fetches, {},
                                              logger,
                                              device_stream_collection,
                                              terminate_flag,
                                              // single thread mode
                                              single_thread_mode,
                                              state,
                                              cache));
  } else {
    auto p_feeds = feeds;
    std::vector<OrtValue>* p_fetches = &fetches;
    std::vector<OrtValue> device_feeds;
    std::vector<OrtValue> device_fetches;

    if (device_copy_checks.input_copy_needed == DeviceCopyCheck::Copy) {
      const auto& feed_copy_info = feeds_fetches_manager.GetFeedsDeviceCopyInfo();
      InlinedVector<Stream*> feed_streams;
      feed_streams.reserve(feed_copy_info.size());
      // TODO: we can pre-calculate the stream index for graph inputs in execution plan
      for (auto& copy_info : feed_copy_info) {
        auto& device = copy_info.target_device;
        auto streams = device_stream_collection.GetStreams();
        bool found = false;
        for (auto* stream : streams) {
          if (stream && stream->GetDevice().Type() == device.Type()) {
            feed_streams.push_back(stream);
            found = true;
            break;
          }
        }
        if (!found)
          feed_streams.push_back(nullptr);
      }
      ORT_RETURN_IF_ERROR(CopyInputsAcrossDevices(session_state, feeds, device_feeds, feed_copy_info, feed_streams));
      p_feeds = device_feeds;
    }

    auto num_outputs = fetches.size();
    const auto& fetch_copy_info = feeds_fetches_manager.GetFetchesDeviceCopyInfo();

    if (device_copy_checks.output_copy_needed == DeviceCopyCheck::Copy) {
      // need intermediate fetches. use pre-allocated fetches where possible.
      device_fetches.reserve(num_outputs);

      for (size_t i = 0; i < num_outputs; ++i) {
        if (fetch_copy_info[i].source_device == fetch_copy_info[i].target_device && fetches[i].IsAllocated()) {
          device_fetches.push_back(fetches[i]);
        } else {
          // use temporary value
          device_fetches.push_back({});
        }
      }

      p_fetches = &device_fetches;
    }

    ORT_RETURN_IF_ERROR(PartialExecuteThePlan(session_state,
                                              feeds_fetches_info.feeds_mlvalue_idxs, p_feeds,
                                              feeds_fetches_info.fetches_mlvalue_idxs, *p_fetches, {},
                                              logger,
                                              device_stream_collection,
                                              terminate_flag,
                                              // single thread mode
                                              single_thread_mode,
                                              state,
                                              cache));

    InlinedVector<Stream*> fetches_streams;
    fetches_streams.reserve(feeds_fetches_info.fetches_mlvalue_idxs.size());
    auto& value_to_stream_map = execution_plan->value_to_stream_map;
    for (auto fetch_idx : feeds_fetches_info.fetches_mlvalue_idxs) {
      auto it = value_to_stream_map.find(fetch_idx);
      if (it != value_to_stream_map.end()) {
        fetches_streams.push_back(device_stream_collection.GetStream(it->second));
      } else {
        // for subgraph, it is possible the graph is empty,
        // the fetches are come from parent graph.
        fetches_streams.push_back(parent_stream);
      }
    }

    if (device_copy_checks.output_copy_needed == DeviceCopyCheck::Copy) {
      ORT_RETURN_IF_ERROR(CopyOutputsAcrossDevices(session_state, *p_fetches, fetches, fetch_copy_info, fetches_streams));
    }
    // training don't want to flush the stream
  }

  return Status::OK();
}

common::Status ExecutePartialGraph(const SessionState& session_state, FeedsFetchesManager& feeds_fetches_manager,
                                   gsl::span<const OrtValue> feeds, std::vector<OrtValue>& fetches,
                                   const logging::Logger& logger, PartialGraphExecutionState& state,
                                   const OrtValueCachePtr& cache, const bool& terminate_flag,
                                   // TODO: handle the partial_graph_index
                                   int32_t /*partial_graph_index*/,
                                   Stream* parent_stream) {
  DeviceStreamCollection& device_stream_collection = state.GetDeviceStreamCollection(session_state);
  auto retval = ExecutePartialGraphImpl(session_state, feeds_fetches_manager, feeds, fetches,
                                        logger, state, cache, terminate_flag, device_stream_collection,
                                        parent_stream);
  ORT_CHECK_AND_SET_RETVAL(device_stream_collection.CleanUp(false));
  return retval;
}
#endif

common::Status ExecuteSubgraph(const SessionState& session_state, const FeedsFetchesManager& feeds_fetches_manager,
                               gsl::span<const OrtValue> feeds, std::vector<OrtValue>& fetches,
                               const std::unordered_map<size_t, IExecutor::CustomAllocator>& fetch_allocators,
                               ExecutionMode execution_mode, const bool& terminate_flag, const logging::Logger& logger,
                               Stream* parent_stream,
                               bool sync_subgraph_fetches) {
#ifdef ENABLE_STREAM
  DeviceStreamCollectionHolder device_stream_collection_holder(session_state);
  DeviceStreamCollection& device_stream_collection = *device_stream_collection_holder.p_;

  auto retval = ExecuteGraphImpl(session_state, feeds_fetches_manager, feeds, fetches, fetch_allocators,
                                 execution_mode, terminate_flag, logger, device_stream_collection, false, parent_stream);
  ORT_CHECK_AND_SET_RETVAL(device_stream_collection.CleanUp(false));
#else
  auto retval = ExecuteGraphImpl(session_state, feeds_fetches_manager, feeds, fetches, fetch_allocators,
                                 execution_mode, terminate_flag, logger, false, parent_stream);
#endif
  if (retval.IsOK() && sync_subgraph_fetches && parent_stream) {
    parent_stream->Flush();
  }
  return retval;
}

int32_t ONNXTensorElementDataTypeToProtoTensorType(ONNXTensorElementDataType onnx_enum) {
  switch (onnx_enum) {
    case ONNX_TENSOR_ELEMENT_DATA_TYPE_FLOAT:
      return onnx::TensorProto_DataType::TensorProto_DataType_FLOAT;
    case ONNX_TENSOR_ELEMENT_DATA_TYPE_DOUBLE:
      return onnx::TensorProto_DataType::TensorProto_DataType_DOUBLE;
    case ONNX_TENSOR_ELEMENT_DATA_TYPE_INT8:
      return onnx::TensorProto_DataType::TensorProto_DataType_INT8;
    case ONNX_TENSOR_ELEMENT_DATA_TYPE_UINT8:
      return onnx::TensorProto_DataType::TensorProto_DataType_UINT8;
    case ONNX_TENSOR_ELEMENT_DATA_TYPE_INT16:
      return onnx::TensorProto_DataType::TensorProto_DataType_INT16;
    case ONNX_TENSOR_ELEMENT_DATA_TYPE_UINT16:
      return onnx::TensorProto_DataType::TensorProto_DataType_UINT16;
    case ONNX_TENSOR_ELEMENT_DATA_TYPE_INT32:
      return onnx::TensorProto_DataType::TensorProto_DataType_INT32;
    case ONNX_TENSOR_ELEMENT_DATA_TYPE_UINT32:
      return onnx::TensorProto_DataType::TensorProto_DataType_UINT32;
    case ONNX_TENSOR_ELEMENT_DATA_TYPE_INT64:
      return onnx::TensorProto_DataType::TensorProto_DataType_INT64;
    case ONNX_TENSOR_ELEMENT_DATA_TYPE_UINT64:
      return onnx::TensorProto_DataType::TensorProto_DataType_UINT64;
    case ONNX_TENSOR_ELEMENT_DATA_TYPE_STRING:
      return onnx::TensorProto_DataType::TensorProto_DataType_STRING;
    case ONNX_TENSOR_ELEMENT_DATA_TYPE_BOOL:
      return onnx::TensorProto_DataType::TensorProto_DataType_BOOL;
    case ONNX_TENSOR_ELEMENT_DATA_TYPE_FLOAT16:
      return onnx::TensorProto_DataType::TensorProto_DataType_FLOAT16;
    case ONNX_TENSOR_ELEMENT_DATA_TYPE_BFLOAT16:
      return onnx::TensorProto_DataType::TensorProto_DataType_BFLOAT16;
    case ONNX_TENSOR_ELEMENT_DATA_TYPE_COMPLEX64:
      return onnx::TensorProto_DataType::TensorProto_DataType_COMPLEX64;
    case ONNX_TENSOR_ELEMENT_DATA_TYPE_COMPLEX128:
      return onnx::TensorProto_DataType::TensorProto_DataType_COMPLEX128;
    case ONNX_TENSOR_ELEMENT_DATA_TYPE_UNDEFINED:
    default:
      assert(false);
      return onnx::TensorProto_DataType::TensorProto_DataType_UNDEFINED;
  }
}

#ifdef ENABLE_TRAINING
common::Status VerifyInputTensorsAllocatedContiguously(OpKernelContext* context) {
  const Tensor* prev_input = context->Input<Tensor>(0);
  for (int i = 1; i < context->InputCount(); i++) {
    const Tensor* curr_input = context->Input<Tensor>(i);

    ORT_ENFORCE(prev_input->Shape().Size() >= 0);

    const void* curr_address = curr_input->DataRaw();
    const void* prev_address = prev_input->DataRaw();
    const void* prev_end_address = reinterpret_cast<const char*>(prev_address) + prev_input->SizeInBytes();

    void* aligned_address = const_cast<void*>(prev_end_address);
    size_t dummy_space = kAllocAlignment * 2;
    std::align(kAllocAlignment, 1, aligned_address, dummy_space);

    if (!(curr_address == prev_end_address || curr_address == aligned_address)) {
      const std::string node = context->GetNodeName().empty() ? context->GetOpType() : context->GetNodeName();
      return ORT_MAKE_STATUS(ONNXRUNTIME, FAIL,
                             "Contiguous memory checking failed on node ", node, ": ",
                             "input #", i - 1, " address is ", prev_address, " and #bytes = ", prev_input->SizeInBytes(),
                             ", input #", i, " address is ", curr_address);
    }

    prev_input = curr_input;
  }
  return Status::OK();
}
#endif

bool IsInputOnCpu(const Node& node, const KernelCreateInfo* p_kci, size_t index) {
  if (p_kci && p_kci->kernel_def->IsInputOnCpu(index)) {
    return true;
  }

#ifdef ENABLE_ATEN
  if (node.GetExecutionProviderType() == kCudaExecutionProvider && node.OpType() == "ATen" &&
      node.Domain() == kPytorchAtenDomain) {
    const auto& attrs = node.GetAttributes();
    ORT_ENFORCE(utils::HasString(attrs.at("operator")));
    std::string op_name = attrs.at("operator").s();
    std::string overload_name = "";
    if (attrs.find("overload_name") != attrs.end() && utils::HasString(attrs.at("overload_name"))) {
      overload_name = attrs.at("overload_name").s();
    }

    return !contrib::aten_ops::ATenOperatorExecutor::Instance().IsTensorArgument(op_name, overload_name, index);
  }
#else
  ORT_UNUSED_PARAMETER(node);
#endif

  return false;
}

}  // namespace utils
}  // namespace onnxruntime<|MERGE_RESOLUTION|>--- conflicted
+++ resolved
@@ -557,30 +557,6 @@
   return Status::OK();
 }
 
-<<<<<<< HEAD
-static common::Status ExecuteGraphImpl(const SessionState& session_state,
-                                       const FeedsFetchesManager& feeds_fetches_manager,
-                                       gsl::span<const OrtValue> feeds, std::vector<OrtValue>& fetches,
-                                       const std::unordered_map<size_t, IExecutor::CustomAllocator>& fetch_allocators,
-                                       ExecutionMode execution_mode, const bool& terminate_flag,
-                                       const logging::Logger& logger, const bool only_execute_path_to_fetches = false) {
-  // avoid memory allocations
-  IExecutor* p_exec = nullptr;
-  std::optional<SequentialExecutor> seq_executor;
-  std::optional<ParallelExecutor> par_executor;
-  if (execution_mode == ExecutionMode::ORT_SEQUENTIAL) {
-    seq_executor.emplace(terminate_flag, only_execute_path_to_fetches);
-    p_exec = &seq_executor.value();
-  } else if (execution_mode == ExecutionMode::ORT_PARALLEL) {
-    auto* p_inter_op_thread_pool = session_state.GetInterOpThreadPool();
-    if (!p_inter_op_thread_pool) {
-      LOGS(logger, WARNING) << "Only one thread was configured for parallel execution. Hence will use sequential execution.";
-      seq_executor.emplace(terminate_flag, only_execute_path_to_fetches);
-      p_exec = &seq_executor.value();
-    } else {
-      par_executor.emplace(session_state, terminate_flag);
-      p_exec = &par_executor.value();
-=======
 #ifdef ENABLE_STREAM
 struct DeviceStreamCollectionHolder {
   DeviceStreamCollectionHolder(const SessionState& session_state) : session_state_(session_state),
@@ -615,7 +591,6 @@
         }
         device_stream_collection.SetDeviceStream(i, parent_stream);
       }
->>>>>>> cd305a90
     }
   }
 }
