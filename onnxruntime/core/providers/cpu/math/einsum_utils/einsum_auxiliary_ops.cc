// Copyright (c) Microsoft Corporation. All rights reserved.
// Licensed under the MIT License.

#include "einsum_auxiliary_ops.h"

using namespace onnxruntime::common;

namespace onnxruntime {

namespace EinsumOp {

namespace DeviceHelpers {

namespace CpuDeviceHelpers {

// CPU specific Data copy helper
Status DataCopy(const Tensor& input, Tensor& output, void* /*einsum_cuda_assets*/) {
  ORT_ENFORCE(output.SizeInBytes() == input.SizeInBytes(),
              "Einsum op: The candidate output does not match the actual output's shape");
  // There are no string tensors in Einsum's case - so safely use memcpy
  memcpy(output.MutableDataRaw(), input.DataRaw(), input.SizeInBytes());
  return Status::OK();
}

// CPU specific Transpose helper
Status Transpose(const std::vector<size_t>& permutation, const Tensor& input,
                 Tensor& output, const TensorShape* input_shape_override, void* /*einsum_cuda_assets*/) {
  return TransposeBase::DoTranspose(permutation, input, output, input_shape_override);
}

// CPU specific MatMul helper
template <typename T>
Status MatMul(const T* input_1_data, const T* input_2_data, T* output_data,
              size_t left_stride, size_t right_stride, size_t output_stride,
              size_t num_batches, size_t M, size_t K, size_t N, concurrency::ThreadPool* tp,
              void* /*einsum_cuda_assets*/) {
  for (size_t i = 0; i < num_batches; ++i) {
    math::MatMul<T>(
        static_cast<int>(M),
        static_cast<int>(N),
        static_cast<int>(K),
        input_1_data + i * left_stride,
        input_2_data + i * right_stride,
        output_data + i * output_stride, tp);
  }

  return Status::OK();
}

// CPU specific ReduceSum helper
template <typename T>
std::unique_ptr<Tensor> ReduceSum(const Tensor& input, const std::vector<int64_t>& reduce_axes,
                                  bool keep_dims, AllocatorPtr allocator,
                                  const TensorShape* input_shape_override,
                                  concurrency::ThreadPool* tp, void* /*einsum_cuda_assets*/) {
  return onnxruntime::ReduceSum<T>::Impl(input, reduce_axes,
                                         allocator, tp, keep_dims,
                                         input_shape_override);
}
// CPU specific Diagonal helper(s)
static inline bool IsTransposeRequiredForDiagonal(int64_t dim_1, int64_t dim_2, int64_t rank) {
  // If the input is 2D, we don't need a transpose
  if (rank == 2)
    return false;

  // If the two dims are the innermost dims, no transpose is required
  if ((dim_1 == rank - 1 && dim_2 == rank - 2) ||
      (dim_1 == rank - 2 && dim_2 == rank - 1))
    return false;

  // Transpose is required
  return true;
}

template <typename T>
static void DiagonalDataAssignment(const T* input_data, T* output_data, int64_t batch_size,
                                   int64_t base_stride, int64_t inner_stride) {
  int64_t output_iter = 0;
  // TODO: Parallelize this operation
  for (int64_t i = 0; i < batch_size; ++i) {
    auto base_offset = i * base_stride;
    for (int64_t j = 0; j < inner_stride; ++j) {
      output_data[output_iter] = input_data[base_offset + j * inner_stride + j];
      output_iter++;
    }
  }
}

// Parse diagonal elements along the 2 innermost dimensions
// E.g.: input_shape = [1, 2, 3, 3]

// This implementation provides flexibility as to which of the 2 innermost dim values is preserved
// via the `preserve_innermost_dim_val` parameter

// preserve_innermost_dim_val == true,
//       output_shape = [1, 2, 1, 3] => the diagonal contains 3 elements and the dim value of the innermost dim is preserved

// preserve_innermost_dim_val == false,
//       output_shape = [1, 2, 3, 1] => the diagonal contains 3 elements and the dim value of the non-innermost dim is preserved

static std::unique_ptr<Tensor> DiagonalInnermostDims(const Tensor& input,
                                                     bool preserve_innermost_dim_val, AllocatorPtr allocator) {
  const auto& input_dims = input.Shape().GetDims();
  auto rank = input_dims.size();
  const size_t element_size_in_bytes = input.DataType()->Size();

  // This is an internal method and we already have finished all validations in the calling method.
  // We proceed without duplicating all validations again here.

  // We have a minimalistic check here to make sure the innermost dims have the same dim value
  // as the calling method may have done a transpose before calling this method
  ORT_ENFORCE(input_dims[rank - 2] == input_dims[rank - 1],
              "The innermost dims should have the same dim value to parse the diagonal elements");

  std::vector<int64_t> output_dims;
  output_dims.reserve(rank);

  int64_t batch_size = 1;  // Flatten the outermost dims - this will be the number of iterations
  for (size_t i = 0; i < rank - 2; ++i) {
    auto input_dim_value = input_dims[i];
    batch_size *= input_dim_value;
    output_dims.push_back(input_dim_value);
  }

  if (preserve_innermost_dim_val) {
    output_dims.push_back(1);
    output_dims.push_back(input_dims[rank - 1]);
  } else {
    output_dims.push_back(input_dims[rank - 1]);
    output_dims.push_back(1);
  }

  int64_t inner_stride = input_dims[rank - 1];        // offset to move over the innermost dim
  int64_t base_stride = inner_stride * inner_stride;  // offset to move over all the axes except the 2 innermost dims

  // Pass in allocator as that will be used as an allocator deleter by the framework
  // and it will de-allocate the memory for this intermediate tensor when it goes out of scope
  std::unique_ptr<Tensor> output = std::make_unique<Tensor>(input.DataType(), output_dims, allocator);

  switch (element_size_in_bytes) {
    case 4:
      DiagonalDataAssignment<float>(reinterpret_cast<const float*>(input.DataRaw()),
                                    reinterpret_cast<float*>(output->MutableDataRaw()),
                                    batch_size, base_stride, inner_stride);
      break;
    case 8:
      DiagonalDataAssignment<double>(reinterpret_cast<const double*>(input.DataRaw()),
                                     reinterpret_cast<double*>(output->MutableDataRaw()),
                                     batch_size, base_stride, inner_stride);
      break;

    default:
      ORT_THROW("Einsum op: Unsupported data type for Diagonal ", input.DataType());
  }

  return output;
}

std::unique_ptr<Tensor> Diagonal(const Tensor& input, int64_t dim_1, int64_t dim_2, AllocatorPtr allocator, void* /*einsum_cuda_assets*/) {
  const auto& input_shape = input.Shape();
  const auto& input_dims = input_shape.GetDims();
  auto rank = static_cast<int64_t>(input_dims.size());

  ORT_ENFORCE(rank >= 2 && dim_1 != dim_2 && input_dims[dim_1] == input_dims[dim_2],
              "Cannot parse the diagonal elements along dims ", dim_1, " and ", dim_2, " for input shape ", input_shape);

  int64_t first_dim = -1;   // first_dim holds the lesser of dim_1 and dim_2
  int64_t second_dim = -1;  // second_dim holds the greater of dim_1 and dim_2
  if (dim_1 < dim_2) {
    first_dim = dim_1;
    second_dim = dim_2;
  } else {
    first_dim = dim_2;
    second_dim = dim_1;
  }

  std::unique_ptr<Tensor> output;
  bool preserve_innermost_dim_val = false;

  bool is_transpose_required = IsTransposeRequiredForDiagonal(dim_1, dim_2, rank);
  if (is_transpose_required) {
    std::vector<size_t> permutation(rank, 0);
    int64_t first_dim_axis = -1;  // This is the axis eventually occupied by the first_dim

    // If one of the diagonal dimensions is one of the 2 innermost dims, then leave it as such
    // so as to avoid transpose overhead
    if (first_dim == rank - 2) {  // If rank - 2 is occupied by first_dim, keep it there
      permutation[rank - 2] = first_dim;
      first_dim_axis = rank - 2;
    } else {
      if (second_dim != rank - 2) {  // If rank - 2 is not occupied by second_dim, then put first_dim there
        permutation[rank - 2] = first_dim;
        first_dim_axis = rank - 2;
      } else {  // If rank - 2 is occupied by second_dim, then put first_dim in rank - 1
        permutation[rank - 1] = first_dim;
        first_dim_axis = rank - 1;
        preserve_innermost_dim_val = true;  // We always want to preserve the dim value of the first_dim
      }
    }

    // Put the second_dim in the dim not occupied by the first_dim
    if (first_dim_axis != rank - 1) {
      permutation[rank - 1] = second_dim;
    } else {
      permutation[rank - 2] = second_dim;
    }

    int64_t iter = 0;
    for (int64_t i = 0; i < rank; ++i) {
      if (i != first_dim && i != second_dim) {
        permutation[iter++] = i;
      }
    }

    // Permutate the input so that the dims from which we need the diagonal forms the innermost dims
    // (Pass in CPU Transpose function here as this Diagonal method will only be used for CPU based diagonal parsing)
    auto transposed = EinsumOp::Transpose(input, input_dims, permutation, allocator, nullptr, Transpose);

    // Parse the diagonal from the innermost dims
    output = DiagonalInnermostDims(*transposed, preserve_innermost_dim_val, allocator);

    // Swap back the dimensions to the original axes ordering using a "reverse permutation"

    // Find the "reverse" permutation
    iter = 0;
    std::vector<size_t> reverse_permutation(rank, 0);
    for (const auto& perm : permutation) {
      reverse_permutation[perm] = iter++;
    }

    // Permutate using the reverse permutation to get back the original axes ordering
    // (Pass in CPU Transpose function here as this Diagonal method will only be used for CPU based diagonal parsing)
    output = EinsumOp::Transpose(*output, output->Shape().GetDims(), reverse_permutation, allocator, nullptr, Transpose);
  } else {
    // No transposing required
    output = DiagonalInnermostDims(input, preserve_innermost_dim_val, allocator);
  }

  // Make copy of the output dims
  auto output_dims = output->Shape().GetDims();

  // Unsqueeze the reduced dim
  auto iter = output_dims.begin() + second_dim;
  output_dims.erase(iter);

  output->Reshape(output_dims);
  return output;
}

}  // namespace CpuDeviceHelpers

}  // namespace DeviceHelpers

// This helps decide if we need to apply (and pay the cost) of a Transpose
bool IsTransposeRequired(size_t input_rank, const std::vector<size_t>& permutation) {
  ORT_ENFORCE(input_rank == permutation.size(), "The rank of the input must match permutation size for Transpose");

  // No transpose required for scalars
  if (input_rank == 0) {
    return false;
  }

  // Weeds out cases where permutation is something like [0, 1, 2] for a 3D input and so on
  bool transpose_required = false;
  for (size_t i = 0; i < input_rank; ++i) {
    if (permutation[i] != i) {
      transpose_required = true;
      break;
    }
  }

  return transpose_required;
}

// The following are thin wrappers over device specific helpers
std::unique_ptr<Tensor> Transpose(const Tensor& input, const std::vector<int64_t>& input_shape_override,
                                  const std::vector<size_t>& permutation, AllocatorPtr allocator,
                                  void* einsum_cuda_assets, const DeviceHelpers::Transpose& device_transpose_func) {
  auto input_rank = input_shape_override.size();
  ORT_ENFORCE(input_rank == permutation.size(), "Length of permutation must match the rank of the input to be permutated");

  std::vector<int64_t> output_dims;
  output_dims.reserve(input_rank);

  for (const auto& dim : permutation) {
    output_dims.push_back(input_shape_override[dim]);
  }

  // Pass in allocator as that will be used as an allocator deleter by the framework
  // and it will de-allocate the memory for this intermediate tensor when it goes out of scope
  std::unique_ptr<Tensor> output = std::make_unique<Tensor>(input.DataType(), output_dims, allocator);

  TensorShape overriden_shape(input_shape_override);

  auto status = device_transpose_func(permutation, input, *output, &overriden_shape, einsum_cuda_assets);

  if (!status.IsOK()) {
    ORT_THROW(ONNXRUNTIME, FAIL, "Einsum op: Transpose failed: ", status.ErrorMessage());
  }
  return output;
}

template <typename T>
std::unique_ptr<Tensor> MatMul(const Tensor& input_1, const std::vector<int64_t>& input_shape_1_override,
                               const Tensor& input_2, const std::vector<int64_t>& input_shape_2_override,
                               AllocatorPtr allocator, concurrency::ThreadPool* tp, void* einsum_cuda_assets,
                               const DeviceHelpers::MatMul<T>& device_matmul_func) {
  // Sanity checks before the actual MatMul
  ORT_ENFORCE(input_1.DataType() == input_2.DataType(), "Data types of the inputs must match for MatMul");
  ORT_ENFORCE(input_shape_1_override.size() == 3 && input_shape_2_override.size() == 3, "Only 1 batch dimension is allowed for MatMul");
  ORT_ENFORCE(input_shape_1_override[0] == input_shape_2_override[0], "Batch dimension should match for MatMul;");
  ORT_ENFORCE(input_shape_1_override[2] == input_shape_2_override[1], "Incompatible matrix dimensions for matMul");

  size_t batches = static_cast<size_t>(input_shape_1_override[0]);
  size_t M = static_cast<size_t>(input_shape_1_override[1]);
  size_t K = static_cast<size_t>(input_shape_1_override[2]);
  size_t N = static_cast<size_t>(input_shape_2_override[2]);

  size_t left_offset = M * K;
  size_t right_offset = K * N;
  size_t output_offset = M * N;

  std::vector<int64_t> output_dims;
  output_dims.reserve(3);
  output_dims.push_back(static_cast<int64_t>(batches));
  output_dims.push_back(static_cast<int64_t>(M));
  output_dims.push_back(static_cast<int64_t>(N));

  // Pass in allocator as that will be used as an allocator deleter by the framework
  // and it will de-allocate the memory for this intermediate tensor when it goes out of scope
  std::unique_ptr<Tensor> output = std::make_unique<Tensor>(input_1.DataType(), output_dims, allocator);

  const T* input_1_data = input_1.template Data<T>();
  const T* input_2_data = input_2.template Data<T>();
  T* output_data = output->template MutableData<T>();

  auto status = device_matmul_func(input_1_data, input_2_data, output_data,
                                   left_offset, right_offset, output_offset, batches, M, K, N, tp, einsum_cuda_assets);

  if (!status.IsOK()) {
    ORT_THROW(ONNXRUNTIME, FAIL, "Einsum op: Exception during MatMul operation: ",
              status.ErrorMessage());
  }

  return output;
}

template <typename T>
std::unique_ptr<Tensor> ReduceSum(const Tensor& input, const std::vector<int64_t>& input_shape_override,
                                  const std::vector<int64_t>& reduce_axes, AllocatorPtr allocator,
                                  concurrency::ThreadPool* tp, void* einsum_cuda_assets,
                                  const DeviceHelpers::ReduceSum<T>& device_reduce_sum_func) {
  TensorShape overriden_shape(input_shape_override);
<<<<<<< HEAD
  return device_reduce_sum_func(input, reduce_axes, true, allocator, &overriden_shape, tp, einsum_cuda_assets);
=======
  auto output = device_reduce_sum_func(input, reduce_axes, true, allocator, &overriden_shape, tp, einsum_cuda_assets);
  return std::make_unique<Tensor>(std::move(output));
>>>>>>> 053bada3
}

// Explicit template instantiations of functions

// float
template Status DeviceHelpers::CpuDeviceHelpers::MatMul<float>(
    const float* input_1_data, const float* input_2_data, float* output_data,
    size_t left_stride, size_t right_stride, size_t output_stride,
    size_t num_batches, size_t M, size_t K, size_t N, concurrency::ThreadPool* tp,
    void* einsum_cuda_assets);

template std::unique_ptr<Tensor> MatMul<float>(
    const Tensor& input_1, const std::vector<int64_t>& input_shape_1_override,
    const Tensor& input_2, const std::vector<int64_t>& input_shape_2_override,
    AllocatorPtr allocator, concurrency::ThreadPool* tp, void* einsum_cuda_assets,
    const DeviceHelpers::MatMul<float>& device_matmul_func);

template std::unique_ptr<Tensor> DeviceHelpers::CpuDeviceHelpers::ReduceSum<float>(
    const Tensor& input, const std::vector<int64_t>& reduce_axes,
    bool keep_dims, AllocatorPtr allocator,
    const TensorShape* input_shape_override,
    concurrency::ThreadPool* tp, void* einsum_cuda_assets);

template std::unique_ptr<Tensor> ReduceSum<float>(
    const Tensor& input, const std::vector<int64_t>& input_shape_override,
    const std::vector<int64_t>& reduce_axes, AllocatorPtr allocator,
    concurrency::ThreadPool* tp, void* einsum_cuda_assets, const DeviceHelpers::ReduceSum<float>& device_reduce_sum_func);

// int32_t
template Status DeviceHelpers::CpuDeviceHelpers::MatMul<int32_t>(
    const int32_t* input_1_data, const int32_t* input_2_data, int32_t* output_data,
    size_t left_stride, size_t right_stride, size_t output_stride,
    size_t num_batches, size_t M, size_t K, size_t N, concurrency::ThreadPool* tp,
    void* einsum_cuda_assets);

template std::unique_ptr<Tensor> MatMul<int32_t>(
    const Tensor& input_1, const std::vector<int64_t>& input_shape_1_override,
    const Tensor& input_2, const std::vector<int64_t>& input_shape_2_override,
    AllocatorPtr allocator, concurrency::ThreadPool* tp, void* einsum_cuda_assets,
    const DeviceHelpers::MatMul<int32_t>& device_matmul_func);

template std::unique_ptr<Tensor> DeviceHelpers::CpuDeviceHelpers::ReduceSum<int32_t>(
    const Tensor& input, const std::vector<int64_t>& reduce_axes,
    bool keep_dims, AllocatorPtr allocator,
    const TensorShape* input_shape_override,
    concurrency::ThreadPool* tp, void* einsum_cuda_assets);

template std::unique_ptr<Tensor> ReduceSum<int32_t>(
    const Tensor& input, const std::vector<int64_t>& input_shape_override,
    const std::vector<int64_t>& reduce_axes, AllocatorPtr allocator,
    concurrency::ThreadPool* tp, void* einsum_cuda_assets,
    const DeviceHelpers::ReduceSum<int32_t>& device_reduce_sum_func);

// double
template Status DeviceHelpers::CpuDeviceHelpers::MatMul<double>(
    const double* input_1_data, const double* input_2_data, double* output_data,
    size_t left_stride, size_t right_stride, size_t output_stride,
    size_t num_batches, size_t M, size_t K, size_t N, concurrency::ThreadPool* tp,
    void* einsum_cuda_assets);

template std::unique_ptr<Tensor> MatMul<double>(
    const Tensor& input_1, const std::vector<int64_t>& input_shape_1_override,
    const Tensor& input_2, const std::vector<int64_t>& input_shape_2_override,
    AllocatorPtr allocator, concurrency::ThreadPool* tp, void* einsum_cuda_assets,
    const DeviceHelpers::MatMul<double>& device_matmul_func);

template std::unique_ptr<Tensor> DeviceHelpers::CpuDeviceHelpers::ReduceSum<double>(
    const Tensor& input, const std::vector<int64_t>& reduce_axes,
    bool keep_dims, AllocatorPtr allocator,
    const TensorShape* input_shape_override,
    concurrency::ThreadPool* tp, void* einsum_cuda_assets);

template std::unique_ptr<Tensor> ReduceSum<double>(
    const Tensor& input, const std::vector<int64_t>& input_shape_override,
    const std::vector<int64_t>& reduce_axes, AllocatorPtr allocator,
    concurrency::ThreadPool* tp, void* einsum_cuda_assets,
    const DeviceHelpers::ReduceSum<double>& device_reduce_sum_func);

// int64_t
template Status DeviceHelpers::CpuDeviceHelpers::MatMul<int64_t>(
    const int64_t* input_1_data, const int64_t* input_2_data, int64_t* output_data,
    size_t left_stride, size_t right_stride, size_t output_stride,
    size_t num_batches, size_t M, size_t K, size_t N, concurrency::ThreadPool* tp,
    void* einsum_cuda_assets);

template std::unique_ptr<Tensor> DeviceHelpers::CpuDeviceHelpers::ReduceSum<int64_t>(
    const Tensor& input, const std::vector<int64_t>& reduce_axes,
    bool keep_dims, AllocatorPtr allocator,
    const TensorShape* input_shape_override,
    concurrency::ThreadPool* tp, void* einsum_cuda_assets);

template std::unique_ptr<Tensor> MatMul<int64_t>(
    const Tensor& input_1, const std::vector<int64_t>& input_shape_1_override,
    const Tensor& input_2, const std::vector<int64_t>& input_shape_2_override,
    AllocatorPtr allocator, concurrency::ThreadPool* tp, void* einsum_cuda_assets,
    const DeviceHelpers::MatMul<int64_t>& device_matmul_func);

template std::unique_ptr<Tensor> ReduceSum<int64_t>(
    const Tensor& input, const std::vector<int64_t>& input_shape_override,
    const std::vector<int64_t>& reduce_axes, AllocatorPtr allocator,
    concurrency::ThreadPool* tp, void* einsum_cuda_assets, const DeviceHelpers::ReduceSum<int64_t>& reduce_sum_func);

// MLFloat16
template std::unique_ptr<Tensor> MatMul<MLFloat16>(
    const Tensor& input_1, const std::vector<int64_t>& input_shape_1_override,
    const Tensor& input_2, const std::vector<int64_t>& input_shape_2_override,
    AllocatorPtr allocator, concurrency::ThreadPool* tp, void* einsum_cuda_assets,
    const DeviceHelpers::MatMul<MLFloat16>& device_matmul_func);

template std::unique_ptr<Tensor> ReduceSum<MLFloat16>(
    const Tensor& input, const std::vector<int64_t>& input_shape_override,
    const std::vector<int64_t>& reduce_axes, AllocatorPtr allocator,
    concurrency::ThreadPool* tp, void* einsum_cuda_assets,
    const DeviceHelpers::ReduceSum<MLFloat16>& device_reduce_sum_func);

}  // namespace EinsumOp
}  // namespace onnxruntime<|MERGE_RESOLUTION|>--- conflicted
+++ resolved
@@ -351,12 +351,7 @@
                                   concurrency::ThreadPool* tp, void* einsum_cuda_assets,
                                   const DeviceHelpers::ReduceSum<T>& device_reduce_sum_func) {
   TensorShape overriden_shape(input_shape_override);
-<<<<<<< HEAD
   return device_reduce_sum_func(input, reduce_axes, true, allocator, &overriden_shape, tp, einsum_cuda_assets);
-=======
-  auto output = device_reduce_sum_func(input, reduce_axes, true, allocator, &overriden_shape, tp, einsum_cuda_assets);
-  return std::make_unique<Tensor>(std::move(output));
->>>>>>> 053bada3
 }
 
 // Explicit template instantiations of functions
@@ -473,4 +468,4 @@
     const DeviceHelpers::ReduceSum<MLFloat16>& device_reduce_sum_func);
 
 }  // namespace EinsumOp
-}  // namespace onnxruntime+}  // namespace onnxruntime
