// Copyright (c) Microsoft Corporation. All rights reserved.
// Licensed under the MIT License.

#pragma once

#include <map>
#include <string>
#include <vector>

#include "core/common/status.h"
#include "QnnInterface.h"
#include "qnn_def.h"
#include "core/common/logging/logging.h"
#include "core/graph/graph_viewer.h"
#include "core/providers/shared/node_unit/node_unit.h"
#include "core/providers/shared/utils/utils.h"

namespace onnxruntime {
namespace qnn {

class QnnModelWrapper {
 public:
  QnnModelWrapper(const GraphViewer& graph_viewer,
                  const logging::Logger& logger,
                  const QNN_INTERFACE_VER_TYPE& qnn_interface,
                  const Qnn_BackendHandle_t& backend_handle,
                  const std::unordered_map<std::string, size_t>& input_index_map,
                  const std::unordered_map<std::string, size_t>& output_index_map,
                  const std::unordered_set<std::string>& initializer_lookup)
      : graph_viewer_(graph_viewer),
        logger_(logger),
        qnn_interface_(qnn_interface),
        backend_handle_(backend_handle),
        input_index_map_(input_index_map),
        output_index_map_(output_index_map),
<<<<<<< HEAD
        initializer_lookup_(initializer_lookup) {}
=======
        initializer_lookup_(initializer_lookup) {
  }
>>>>>>> 4ab7d410
  ORT_DISALLOW_COPY_ASSIGNMENT_AND_MOVE(QnnModelWrapper);

  ~QnnModelWrapper() = default;

  bool CreateQnnGraph(const Qnn_ContextHandle_t& context,
                      const std::string& graph_name,
                      const QnnGraph_Config_t** graph_configs = nullptr);

  // Add to internal tensor wrapper table
  bool AddTensorWrapper(QnnTensorWrapper&& tensor_wrapper);

  // Add to internal param wrapper table
  bool AddParamWrapper(QnnParamWrapper&& param_wrapper);

  const QnnTensorWrapper& GetQnnTensorWrapper(const std::string& tensor_name);

  bool CreateQnnNode(const std::string& name,
                     const std::string& package_name,
                     const std::string& type,
                     std::vector<std::string>&& input_names,
                     std::vector<std::string>&& output_names,
                     std::vector<std::string>&& param_tensor_names,
                     bool do_op_validation = false);

  bool ComposeQnnGraph();

  Qnn_GraphHandle_t GetQnnGraph() { return graph_; }

  std::string GetQnnGraphName() const { return graph_name_; }

  // Move input tensor wrappers to GraphInfo, QnnModelWrapper end of live
  std::vector<QnnTensorWrapper>&& GetGraphInputTensorWrappers() {
    GetGraphInputOutputTensorWrapper(model_input_names_, model_input_tensor_wrappers_);
    return std::move(model_input_tensor_wrappers_);
  }

  // Move output tensor wrappers to GraphInfo, QnnModelWrapper end of live
  std::vector<QnnTensorWrapper>&& GetGraphOutputTensorWrappers() {
    GetGraphInputOutputTensorWrapper(model_output_names_, model_output_tensor_wrappers_);
    return std::move(model_output_tensor_wrappers_);
  }

  const InitializedTensorSet& GetInitializerTensors() const { return graph_viewer_.GetAllInitializedTensors(); }

  bool IsInitializerInput(std::string input_name) const {
    return initializer_lookup_.find(input_name) != initializer_lookup_.end();
  }

  static bool GetOnnxShape(const NodeArg& node_arg, std::vector<uint32_t>& shape);

  bool ProcessOffset(const std::string& offset_name,
                     int32_t& offset_value) const;

  bool ProcessScale(const std::string& scale_name,
                    float& scale_value) const;

  bool ProcessQuantizationParameter(const std::optional<NodeUnitIODef::QuantParam>& quant_param,
                                    float& scale_value,
                                    int32_t& offset_value) const;

  bool IsQnnTensorWrapperExist(const std::string& tensor_name) const;

  bool IsGraphOutput(const std::string& tensor_name) const {
    return output_index_map_.find(tensor_name) != output_index_map_.end();
  }

  bool IsGraphInput(const std::string& tensor_name) const {
    return input_index_map_.find(tensor_name) != input_index_map_.end();
  }

  Status AddTransposeNode(NodeIndex node_index,
                          const std::string& input_name,
                          const std::string& output_name,
                          const std::vector<uint32_t>& input_shape,
                          const std::vector<uint32_t>& transpose_perm,
                          const std::vector<uint32_t>& output_shape,
                          const Qnn_DataType_t& tensor_data_type,
                          const Qnn_QuantizeParams_t& quantize_param,
                          const bool is_for_input = true,
                          const bool is_for_output = false);

  // Tranpose NCHW->HWCN for QNN weight
  Status AddNchwToHwcnTranspose(NodeIndex node_index,
                                const std::string& input_name,
                                const std::string& output_name,
                                const std::vector<uint32_t>& input_shape,
                                const std::vector<uint32_t>& output_shape,
                                const Qnn_DataType_t& tensor_data_type,
                                const Qnn_QuantizeParams_t& quantize_param,
                                const bool is_for_input = true,
                                const bool is_for_output = false) {
    LOGS(logger_, VERBOSE) << "Add NCHW->HWCN Transpose node after Conv weight input: " << input_name
                           << " -> " << output_name;
    return AddTransposeNode(node_index, input_name, output_name, input_shape, nchw2hwcn_perm_, output_shape,
                            tensor_data_type, quantize_param, is_for_input, is_for_output);
  }

  // Tranpose CNHW->HWCN for QNN weight
  Status AddCnhwToHwcnTranspose(NodeIndex node_index,
                                const std::string& input_name,
                                const std::string& output_name,
                                const std::vector<uint32_t>& input_shape,
                                const std::vector<uint32_t>& output_shape,
                                const Qnn_DataType_t& tensor_data_type,
                                const Qnn_QuantizeParams_t& quantize_param,
                                const bool is_for_input = true,
                                const bool is_for_output = false) {
    LOGS(logger_, VERBOSE) << "Add CNHW->HWCN Transpose node after ConvTranspose weight input: " << input_name
                           << " -> " << output_name;
    return AddTransposeNode(node_index, input_name, output_name, input_shape, cnhw2hwcn_perm_, output_shape,
                            tensor_data_type, quantize_param, is_for_input, is_for_output);
  }

  Status UnpackInitializerData(const ONNX_NAMESPACE::TensorProto& initializer,
                               std::vector<uint8_t>& unpacked_tensor) const;

 private:
  bool CreateQnnInputOutputTensors(const std::string& qnn_node_name,
                                   const std::vector<std::string>& names,
                                   std::vector<Qnn_Tensor_t>& tensor_wrappers,
                                   bool do_op_validation = false);

  bool IsQnnParamExit(const std::string& param_tensor_name) const;

  bool CreateQnnParamTensors(const std::string& qnn_node_name,
                             const std::vector<std::string>& param_tensor_names,
                             std::vector<Qnn_Param_t>& qnn_params,
                             bool do_op_validation = false);

  bool IsQDQNode(const Node& node) const {
    if (node.OpType() == "QuantizeLinear" || node.OpType() == "DequantizeLinear") {
      return true;
    }
    return false;
  }

  bool IsQnnTensorCreated(const std::string& tensor_name) {
    auto pos = tensor_created_map_.find(tensor_name);
    if (pos == tensor_created_map_.end()) {
      return false;
    }
    return pos->second;
  }

  void GetGraphInputOutputTensorWrapper(const std::vector<std::string>& names,
                                        std::vector<QnnTensorWrapper>& wrappers_list);

  const GraphViewer& graph_viewer_;
  const logging::Logger& logger_;
  const QNN_INTERFACE_VER_TYPE& qnn_interface_;
  const Qnn_BackendHandle_t& backend_handle_;
  Qnn_GraphHandle_t graph_ = nullptr;
  std::string graph_name_ = "";

  std::vector<std::string> model_input_names_;
  std::vector<std::string> model_output_names_;
  std::vector<QnnTensorWrapper> model_input_tensor_wrappers_;
  std::vector<QnnTensorWrapper> model_output_tensor_wrappers_;
  // All QnnTensorWrapper for the graph
  std::unordered_map<std::string, QnnTensorWrapper> model_tensors_map_;
  // All QnnParamWrapper for the graph
  std::unordered_map<std::string, QnnParamWrapper> model_params_map_;
  std::vector<QnnOpProperty> qnn_op_property_list_;
  // <tensor_name, qnn_tensor_created> -- true means qnn tensor created in qnn graph
  // it includs normal qnn_tensors and qnn_tensors inside param_tensors
  std::unordered_map<std::string, bool> tensor_created_map_;
  const std::unordered_map<std::string, size_t>& input_index_map_;
  const std::unordered_map<std::string, size_t>& output_index_map_;
  const std::unordered_set<std::string>& initializer_lookup_;
  const std::vector<uint32_t> nchw2hwcn_perm_{2, 3, 1, 0};
  const std::vector<uint32_t> cnhw2hwcn_perm_{2, 3, 0, 1};
};  // QnnModelWrapper

}  // namespace qnn
}  // namespace onnxruntime<|MERGE_RESOLUTION|>--- conflicted
+++ resolved
@@ -33,12 +33,8 @@
         backend_handle_(backend_handle),
         input_index_map_(input_index_map),
         output_index_map_(output_index_map),
-<<<<<<< HEAD
-        initializer_lookup_(initializer_lookup) {}
-=======
         initializer_lookup_(initializer_lookup) {
   }
->>>>>>> 4ab7d410
   ORT_DISALLOW_COPY_ASSIGNMENT_AND_MOVE(QnnModelWrapper);
 
   ~QnnModelWrapper() = default;
