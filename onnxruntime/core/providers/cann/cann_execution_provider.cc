--- conflicted
+++ resolved
@@ -1434,7 +1434,6 @@
   return Status::OK();
 }
 
-<<<<<<< HEAD
 std::vector<AllocatorPtr> CANNExecutionProvider::CreatePreferredAllocators() {
   AllocatorCreationInfo default_memory_info(
       [](OrtDevice::DeviceId id) {
@@ -1447,6 +1446,7 @@
                                                     static_cast<int>(info_.arena_extend_strategy),
                                                     -1,
                                                     -1,
+                                                    -1,
                                                     -1)},
       true,
       false);
@@ -1458,78 +1458,6 @@
       pinned_device.Id());
 
   return std::vector<AllocatorPtr> { CreateAllocator(default_memory_info), CreateAllocator(pinned_memory_info) };
-=======
-void CANNExecutionProvider::RegisterAllocator(AllocatorManager& allocator_manager) {
-  OrtDevice cann_device{OrtDevice::NPU, OrtDevice::MemType::DEFAULT, info_.device_id};
-  OrtDevice pinned_device{OrtDevice::CPU, OrtDevice::MemType::CANN_PINNED, DEFAULT_CPU_ALLOCATOR_DEVICE_ID};
-  OrtDevice cpu_device{OrtDevice::CPU, OrtDevice::MemType::DEFAULT, DEFAULT_CPU_ALLOCATOR_DEVICE_ID};
-
-  auto cann_alloc = IExecutionProvider::GetAllocator(OrtMemTypeDefault);
-  if (!cann_alloc) {
-    cann_alloc = allocator_manager.GetAllocator(OrtMemTypeDefault, cann_device);
-
-    if (!cann_alloc) {
-      AllocatorCreationInfo default_memory_info(
-          [](OrtDevice::DeviceId id) {
-            return std::make_unique<CANNAllocator>(id, CANN);
-          },
-          cann_device.Id(),
-          true,
-          {info_.default_memory_arena_cfg ? *info_.default_memory_arena_cfg
-                                          : OrtArenaCfg(info_.npu_mem_limit,
-                                                        static_cast<int>(info_.arena_extend_strategy),
-                                                        -1,
-                                                        -1,
-                                                        -1,
-                                                        -1)},
-          true,
-          false);
-
-      cann_alloc = CreateAllocator(default_memory_info);
-      allocator_manager.InsertAllocator(cann_alloc);
-    }
-
-    InsertAllocator(cann_alloc);
-  }
-
-  auto cann_pinned_alloc = IExecutionProvider::GetAllocator(OrtMemTypeCPUOutput);
-  if (!cann_pinned_alloc) {
-    cann_pinned_alloc = allocator_manager.GetAllocator(OrtMemTypeCPUOutput, pinned_device);
-
-    if (!cann_pinned_alloc) {
-      AllocatorCreationInfo pinned_memory_info(
-          [](OrtDevice::DeviceId device_id) {
-            return std::make_unique<CANNPinnedAllocator>(device_id, CANN_PINNED);
-          },
-          pinned_device.Id());
-
-      cann_pinned_alloc = CreateAllocator(pinned_memory_info);
-      allocator_manager.InsertAllocator(cann_pinned_alloc);
-    }
-
-    InsertAllocator(cann_pinned_alloc);
-  }
-
-  auto cann_cpu_alloc = IExecutionProvider::GetAllocator(OrtMemTypeCPUInput);
-  if (!cann_cpu_alloc) {
-    cann_cpu_alloc = allocator_manager.GetAllocator(OrtMemTypeCPUInput, cpu_device);
-
-    if (!cann_cpu_alloc) {
-      AllocatorCreationInfo cpu_memory_info(
-          [](int device_id) {
-            return std::make_unique<CPUAllocator>(
-                OrtMemoryInfo("CANN_CPU", OrtAllocatorType::OrtDeviceAllocator, OrtDevice(), device_id,
-                              OrtMemTypeCPUInput));
-          },
-          cpu_device.Id());
-
-      cann_cpu_alloc = CreateAllocator(cpu_memory_info);
-      allocator_manager.InsertAllocator(cann_cpu_alloc);
-    }
-
-    InsertAllocator(cann_cpu_alloc);
-  }
->>>>>>> 4ab7d410
 }
 
 void CANNExecutionProvider::RegisterStreamHandlers(IStreamCommandHandleRegistry& stream_handle_registry, std::map<OrtDevice, AllocatorPtr>&) const {
