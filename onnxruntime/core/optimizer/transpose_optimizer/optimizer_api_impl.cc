--- conflicted
+++ resolved
@@ -911,14 +911,8 @@
 }
 
 Status TransformLayoutForEP(Graph& graph, bool& modified, const IExecutionProvider& execution_provider,
-<<<<<<< HEAD
-                            AllocatorPtr allocator, const DebugGraphFn& debug_graph_fn) {
-  // sub graph recurse will be added later
-  auto api_graph = MakeApiGraph(graph, allocator, nullptr);
-=======
                             AllocatorPtr cpu_allocator, const DebugGraphFn& debug_graph_fn) {
   auto api_graph = MakeApiGraph(graph, cpu_allocator, nullptr);
->>>>>>> 4ab7d410
   const auto& layout_sensitive_ops = GetORTLayoutSensitiveOps();
 
   for (auto& node : api_graph->Nodes()) {
