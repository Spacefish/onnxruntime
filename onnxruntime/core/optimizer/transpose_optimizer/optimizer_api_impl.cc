--- conflicted
+++ resolved
@@ -889,12 +889,6 @@
   return ort_layout_sensitive_ops;
 }
 
-<<<<<<< HEAD
-Status TransformLayoutForEP(Graph& graph, bool& modified, const IExecutionProvider& execution_provider,
-                            std::optional<std::function<void(Graph&)>> debug_graph_fn
-
-) {
-=======
 // Cost check for aggressively pushing the Transpose nodes involved in the layout transformation further out.
 static CostCheckResult
 PostLayoutTransformCostCheck(const api::GraphRef& graph, const api::NodeRef& node,
@@ -910,8 +904,8 @@
   return OrtEPCostCheck(graph, node, perm, outputs_leading_to_transpose);
 }
 
-Status TransformLayoutForEP(Graph& graph, bool& modified, const IExecutionProvider& execution_provider) {
->>>>>>> f71ac985
+Status TransformLayoutForEP(Graph& graph, bool& modified, const IExecutionProvider& execution_provider,
+                            std::optional<std::function<void(Graph&)>> debug_graph_fn) {
   // sub graph recurse will be added later
   auto api_graph = MakeApiGraph(graph, execution_provider.GetAllocator(OrtMemTypeDefault), nullptr);
   const auto& layout_sensitive_ops = GetORTLayoutSensitiveOps();
