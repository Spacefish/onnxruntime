--- conflicted
+++ resolved
@@ -89,11 +89,7 @@
 /// This is called after layout transformation if new nodes are inserted, and again after those are optimized.
 /// </param>
 Status TransformLayoutForEP(Graph& graph, bool& modified, const IExecutionProvider& execution_provider,
-<<<<<<< HEAD
-                            AllocatorPtr allocator, const DebugGraphFn& debug_graph_fn = {});
-=======
                             AllocatorPtr cpu_allocator, const DebugGraphFn& debug_graph_fn = {});
->>>>>>> 4ab7d410
 
 /// <summary>
 /// Checks if the opset of the Graph is supported by the layout transformer.
