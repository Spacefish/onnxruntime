# Copyright (c) Microsoft Corporation. All rights reserved.
# Licensed under the MIT License.

<<<<<<< HEAD
from .loss import BCEWithLogitsLoss, CrossEntropyLoss, MSELoss
=======
from onnxruntime.training.onnxblock.loss.loss import BCEWithLogitsLoss, CrossEntropyLoss, L1Loss, MSELoss

__all__ = ["BCEWithLogitsLoss", "CrossEntropyLoss", "L1Loss", "MSELoss"]
>>>>>>> ce3b4eab
<|MERGE_RESOLUTION|>--- conflicted
+++ resolved
@@ -1,10 +1,6 @@
 # Copyright (c) Microsoft Corporation. All rights reserved.
 # Licensed under the MIT License.
 
-<<<<<<< HEAD
-from .loss import BCEWithLogitsLoss, CrossEntropyLoss, MSELoss
-=======
 from onnxruntime.training.onnxblock.loss.loss import BCEWithLogitsLoss, CrossEntropyLoss, L1Loss, MSELoss
 
-__all__ = ["BCEWithLogitsLoss", "CrossEntropyLoss", "L1Loss", "MSELoss"]
->>>>>>> ce3b4eab
+__all__ = ["BCEWithLogitsLoss", "CrossEntropyLoss", "L1Loss", "MSELoss"]